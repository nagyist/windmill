{
  "db_name": "PostgreSQL",
  "query": "SELECT * FROM workspace_settings WHERE slack_team_id = $1 AND slack_command_script IS NOT NULL",
  "describe": {
    "columns": [
      {
        "ordinal": 0,
        "name": "workspace_id",
        "type_info": "Varchar"
      },
      {
        "ordinal": 1,
        "name": "slack_team_id",
        "type_info": "Varchar"
      },
      {
        "ordinal": 2,
        "name": "slack_name",
        "type_info": "Varchar"
      },
      {
        "ordinal": 3,
        "name": "slack_command_script",
        "type_info": "Varchar"
      },
      {
        "ordinal": 4,
        "name": "slack_email",
        "type_info": "Varchar"
      },
      {
        "ordinal": 5,
        "name": "auto_invite_domain",
        "type_info": "Varchar"
      },
      {
        "ordinal": 6,
        "name": "auto_invite_operator",
        "type_info": "Bool"
      },
      {
        "ordinal": 7,
        "name": "customer_id",
        "type_info": "Varchar"
      },
      {
        "ordinal": 8,
        "name": "plan",
        "type_info": "Varchar"
      },
      {
        "ordinal": 9,
        "name": "webhook",
        "type_info": "Text"
      },
      {
        "ordinal": 10,
        "name": "deploy_to",
        "type_info": "Varchar"
      },
      {
        "ordinal": 11,
        "name": "error_handler",
        "type_info": "Varchar"
      },
      {
        "ordinal": 12,
        "name": "ai_config",
        "type_info": "Jsonb"
      },
      {
        "ordinal": 13,
        "name": "error_handler_extra_args",
        "type_info": "Json"
      },
      {
        "ordinal": 14,
        "name": "error_handler_muted_on_cancel",
        "type_info": "Bool"
      },
      {
        "ordinal": 15,
        "name": "large_file_storage",
        "type_info": "Jsonb"
      },
      {
        "ordinal": 16,
        "name": "git_sync",
        "type_info": "Jsonb"
      },
      {
        "ordinal": 17,
        "name": "default_app",
        "type_info": "Varchar"
      },
      {
        "ordinal": 18,
        "name": "auto_add",
        "type_info": "Bool"
      },
      {
        "ordinal": 19,
        "name": "default_scripts",
        "type_info": "Jsonb"
      },
      {
        "ordinal": 20,
        "name": "deploy_ui",
        "type_info": "Jsonb"
      },
      {
        "ordinal": 21,
        "name": "mute_critical_alerts",
        "type_info": "Bool"
      },
      {
        "ordinal": 22,
        "name": "color",
        "type_info": "Varchar"
      },
      {
        "ordinal": 23,
        "name": "operator_settings",
        "type_info": "Jsonb"
      },
      {
        "ordinal": 24,
        "name": "teams_command_script",
        "type_info": "Text"
      },
      {
        "ordinal": 25,
<<<<<<< HEAD
        "name": "teams_command_script",
        "type_info": "Text"
      },
      {
        "ordinal": 26,
        "name": "teams_team_id",
        "type_info": "Text"
      },
      {
        "ordinal": 27,
        "name": "teams_team_name",
        "type_info": "Text"
      },
      {
        "ordinal": 28,
        "name": "ai_models",
        "type_info": "VarcharArray"
      },
      {
        "ordinal": 29,
        "name": "code_completion_model",
        "type_info": "Varchar"
=======
        "name": "teams_team_id",
        "type_info": "Text"
      },
      {
        "ordinal": 26,
        "name": "teams_team_name",
        "type_info": "Text"
      },
      {
        "ordinal": 27,
        "name": "git_app_installations",
        "type_info": "Jsonb"
>>>>>>> 242a5654
      }
    ],
    "parameters": {
      "Left": [
        "Text"
      ]
    },
    "nullable": [
      false,
      true,
      true,
      true,
      false,
      true,
      true,
      true,
      true,
      true,
      true,
      true,
      true,
      true,
      false,
      true,
      true,
      true,
      true,
      true,
      true,
      true,
      true,
      true,
      true,
      true,
      true,
<<<<<<< HEAD
      false,
      true
=======
      false
>>>>>>> 242a5654
    ]
  },
  "hash": "55cb03040bc2a8c53dd7fbb42bbdcc40f463cbc52d94ed9315cf9a547d4c89f2"
}<|MERGE_RESOLUTION|>--- conflicted
+++ resolved
@@ -130,30 +130,6 @@
       },
       {
         "ordinal": 25,
-<<<<<<< HEAD
-        "name": "teams_command_script",
-        "type_info": "Text"
-      },
-      {
-        "ordinal": 26,
-        "name": "teams_team_id",
-        "type_info": "Text"
-      },
-      {
-        "ordinal": 27,
-        "name": "teams_team_name",
-        "type_info": "Text"
-      },
-      {
-        "ordinal": 28,
-        "name": "ai_models",
-        "type_info": "VarcharArray"
-      },
-      {
-        "ordinal": 29,
-        "name": "code_completion_model",
-        "type_info": "Varchar"
-=======
         "name": "teams_team_id",
         "type_info": "Text"
       },
@@ -166,7 +142,6 @@
         "ordinal": 27,
         "name": "git_app_installations",
         "type_info": "Jsonb"
->>>>>>> 242a5654
       }
     ],
     "parameters": {
@@ -202,12 +177,7 @@
       true,
       true,
       true,
-<<<<<<< HEAD
-      false,
-      true
-=======
       false
->>>>>>> 242a5654
     ]
   },
   "hash": "55cb03040bc2a8c53dd7fbb42bbdcc40f463cbc52d94ed9315cf9a547d4c89f2"
