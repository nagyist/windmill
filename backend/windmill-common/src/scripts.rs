/*
 * Author: Ruben Fiszel
 * Copyright: Windmill Labs, Inc 2022
 * This file and its contents are licensed under the AGPLv3 License.
 * Please see the included NOTICE for copyright information and
 * LICENSE-AGPL for a copy of the license.
 */

use std::{
    fmt::{self, Display},
    hash::{Hash, Hasher},
    str::FromStr,
};

use crate::{
    error::{to_anyhow, Error},
    utils::http_get_from_hub,
    DB, DEFAULT_HUB_BASE_URL, HUB_BASE_URL,
};

use crate::worker::HUB_CACHE_DIR;
use anyhow::Context;
use backon::ConstantBuilder;
use backon::{BackoffBuilder, Retryable};
use itertools::Itertools;
use serde::de::Error as _;
use serde::{ser::SerializeSeq, Deserialize, Deserializer, Serialize};

use crate::utils::StripPath;

#[derive(Serialize, Deserialize, Debug, PartialEq, Copy, Clone, Hash, Eq, sqlx::Type, Default)]
#[sqlx(type_name = "SCRIPT_LANG", rename_all = "lowercase")]
#[serde(rename_all(serialize = "lowercase", deserialize = "lowercase"))]
pub enum ScriptLang {
    Nativets,
    #[default]
    Deno,
    Python3,
    Go,
    Bash,
    Powershell,
    Postgresql,
    Bun,
    Bunnative,
    Mysql,
    Bigquery,
    Snowflake,
    Graphql,
    Mssql,
    OracleDB,
    DuckDb,
    Php,
    Rust,
    Ansible,
    CSharp,
    Nu,
<<<<<<< HEAD
    Java,
    Ruby,
    // for related places search: ADD_NEW_LANG
=======
    Java, // for related places search: ADD_NEW_LANG
>>>>>>> d47c078b
}

impl ScriptLang {
    pub fn as_str(&self) -> &'static str {
        match self {
            ScriptLang::Bun => "bun",
            ScriptLang::Bunnative => "bunnative",
            ScriptLang::Nativets => "nativets",
            ScriptLang::Deno => "deno",
            ScriptLang::Python3 => "python3",
            ScriptLang::Go => "go",
            ScriptLang::Bash => "bash",
            ScriptLang::Powershell => "powershell",
            ScriptLang::Postgresql => "postgresql",
            ScriptLang::Mysql => "mysql",
            ScriptLang::Bigquery => "bigquery",
            ScriptLang::Snowflake => "snowflake",
            ScriptLang::Mssql => "mssql",
            ScriptLang::Graphql => "graphql",
            ScriptLang::OracleDB => "oracledb",
            ScriptLang::DuckDb => "duckdb",
            ScriptLang::Php => "php",
            ScriptLang::Rust => "rust",
            ScriptLang::Ansible => "ansible",
            ScriptLang::CSharp => "csharp",
            ScriptLang::Nu => "nu",
            ScriptLang::Java => "java",
            ScriptLang::Ruby => "ruby",
            // for related places search: ADD_NEW_LANG
        }
    }
}

impl FromStr for ScriptLang {
    type Err = Error;
    fn from_str(s: &str) -> Result<Self, Self::Err> {
        let language = match s.to_lowercase().as_str() {
            "bun" => ScriptLang::Bun,
            "bunnative" => ScriptLang::Bunnative,
            "nativets" => ScriptLang::Nativets,
            "deno" => ScriptLang::Deno,
            "python3" => ScriptLang::Python3,
            "go" => ScriptLang::Go,
            "bash" => ScriptLang::Bash,
            "powershell" => ScriptLang::Powershell,
            "postgresql" => ScriptLang::Postgresql,
            "mysql" => ScriptLang::Mysql,
            "bigquery" => ScriptLang::Bigquery,
            "snowflake" => ScriptLang::Snowflake,
            "mssql" => ScriptLang::Mssql,
            "graphql" => ScriptLang::Graphql,
            "oracledb" => ScriptLang::OracleDB,
            "php" => ScriptLang::Php,
            "rust" => ScriptLang::Rust,
            "ansible" => ScriptLang::Ansible,
            "csharp" => ScriptLang::CSharp,
            "nu" => ScriptLang::Nu,
            "java" => ScriptLang::Java,
            language => {
                return Err(anyhow::anyhow!("{} is currently not supported", language).into())
            }
        };

        Ok(language)
    }
}

#[derive(Eq, PartialEq, Debug, Hash, Clone, Copy, sqlx::Type)]
#[sqlx(transparent)]
pub struct ScriptHash(pub i64);

#[derive(PartialEq, sqlx::Type)]
#[sqlx(transparent, no_pg_array)]
pub struct ScriptHashes(pub Vec<i64>);

impl Display for ScriptHash {
    fn fmt(&self, f: &mut std::fmt::Formatter<'_>) -> std::fmt::Result {
        write!(f, "{}", to_hex_string(&self.0))
    }
}
impl Serialize for ScriptHash {
    fn serialize<S>(&self, serializer: S) -> std::result::Result<S::Ok, S::Error>
    where
        S: serde::Serializer,
    {
        serializer.serialize_str(to_hex_string(&self.0).as_str())
    }
}
impl<'de> Deserialize<'de> for ScriptHash {
    fn deserialize<D>(deserializer: D) -> std::result::Result<ScriptHash, D::Error>
    where
        D: Deserializer<'de>,
    {
        let s = String::deserialize(deserializer)?;
        let i = to_i64(&s).map_err(|e| D::Error::custom(format!("{}", e)))?;
        Ok(ScriptHash(i))
    }
}

impl Serialize for ScriptHashes {
    fn serialize<S>(&self, serializer: S) -> std::result::Result<S::Ok, S::Error>
    where
        S: serde::Serializer,
    {
        let mut seq = serializer.serialize_seq(Some(self.0.len()))?;
        for element in &self.0 {
            seq.serialize_element(&ScriptHash(*element))?;
        }
        seq.end()
    }
}

#[derive(Serialize, Deserialize, Debug, Hash, sqlx::Type)]
#[sqlx(type_name = "SCRIPT_KIND", rename_all = "lowercase")]
#[serde(rename_all = "lowercase")]
pub enum ScriptKind {
    Trigger,
    Failure,
    Script,
    Approval,
    Preprocessor,
}

impl Display for ScriptKind {
    fn fmt(&self, fmt: &mut fmt::Formatter) -> fmt::Result {
        fmt.write_str(match self {
            ScriptKind::Trigger => "trigger",
            ScriptKind::Failure => "failure",
            ScriptKind::Script => "script",
            ScriptKind::Approval => "approval",
            ScriptKind::Preprocessor => "preprocessor",
        })?;
        Ok(())
    }
}

pub const PREVIEW_IS_CODEBASE_HASH: i64 = -42;
pub const PREVIEW_IS_TAR_CODEBASE_HASH: i64 = -43;

#[derive(Serialize, sqlx::FromRow)]
pub struct Script {
    pub workspace_id: String,
    pub hash: ScriptHash,
    pub path: String,
    pub parent_hashes: Option<ScriptHashes>,
    pub summary: String,
    pub description: String,
    pub content: String,
    pub created_by: String,
    pub created_at: chrono::DateTime<chrono::Utc>,
    pub archived: bool,
    pub schema: Option<Schema>,
    pub deleted: bool,
    pub is_template: bool,
    pub extra_perms: serde_json::Value,
    #[serde(skip_serializing_if = "Option::is_none")]
    pub lock: Option<String>,
    pub lock_error_logs: Option<String>,
    pub language: ScriptLang,
    pub kind: ScriptKind,
    pub tag: Option<String>,
    #[serde(skip_serializing_if = "Option::is_none")]
    pub draft_only: Option<bool>,
    #[serde(skip_serializing_if = "Option::is_none")]
    pub envs: Option<Vec<String>>,
    #[serde(skip_serializing_if = "Option::is_none")]
    pub concurrent_limit: Option<i32>,
    #[serde(skip_serializing_if = "Option::is_none")]
    pub concurrency_time_window_s: Option<i32>,
    #[serde(skip_serializing_if = "Option::is_none")]
    pub dedicated_worker: Option<bool>,
    #[serde(skip_serializing_if = "Option::is_none")]
    pub ws_error_handler_muted: Option<bool>,
    #[serde(skip_serializing_if = "Option::is_none")]
    pub priority: Option<i16>,
    #[serde(skip_serializing_if = "Option::is_none")]
    pub cache_ttl: Option<i32>,
    #[serde(skip_serializing_if = "Option::is_none")]
    pub timeout: Option<i32>,
    #[serde(skip_serializing_if = "Option::is_none")]
    pub delete_after_use: Option<bool>,
    #[serde(skip_serializing_if = "Option::is_none")]
    pub restart_unless_cancelled: Option<bool>,
    #[serde(skip_serializing_if = "Option::is_none")]
    pub concurrency_key: Option<String>,
    #[serde(skip_serializing_if = "Option::is_none")]
    pub visible_to_runner_only: Option<bool>,
    #[serde(skip_serializing_if = "Option::is_none")]
    pub no_main_func: Option<bool>,
    #[serde(skip_serializing_if = "Option::is_none")]
    pub codebase: Option<String>,
    #[serde(skip_serializing_if = "Option::is_none")]
    pub has_preprocessor: Option<bool>,
    #[serde(skip_serializing_if = "Option::is_none")]
    pub on_behalf_of_email: Option<String>,
}

#[derive(Serialize, sqlx::FromRow)]
pub struct ScriptWithStarred {
    #[sqlx(flatten)]
    #[serde(flatten)]
    pub script: Script,
    #[serde(skip_serializing_if = "Option::is_none")]
    pub starred: Option<bool>,
}

#[derive(Serialize, sqlx::FromRow)]
pub struct ListableScript {
    pub hash: ScriptHash,
    pub path: String,
    pub summary: String,
    pub created_at: chrono::DateTime<chrono::Utc>,
    pub archived: bool,
    pub extra_perms: serde_json::Value,
    pub language: ScriptLang,
    pub starred: bool,
    pub tag: Option<String>,
    #[serde(skip_serializing_if = "Option::is_none")]
    pub has_draft: Option<bool>,
    #[serde(skip_serializing_if = "Option::is_none")]
    pub draft_only: Option<bool>,
    pub has_deploy_errors: bool,
    pub ws_error_handler_muted: Option<bool>,
    #[serde(skip_serializing_if = "Option::is_none")]
    pub no_main_func: Option<bool>,
    #[serde(skip_serializing_if = "is_false")]
    pub use_codebase: bool,
    #[sqlx(default)]
    #[serde(skip_serializing_if = "Option::is_none")]
    pub deployment_msg: Option<String>,
    pub kind: ScriptKind,
}

fn is_false(x: &bool) -> bool {
    return !x;
}

#[derive(Serialize)]
pub struct ScriptHistory {
    pub script_hash: ScriptHash,
    #[serde(skip_serializing_if = "Option::is_none")]
    pub deployment_msg: Option<String>,
}

#[derive(Deserialize)]
pub struct ScriptHistoryUpdate {
    pub deployment_msg: Option<String>,
}

#[derive(Serialize, Deserialize, Debug, sqlx::Type, Clone)]
#[sqlx(transparent)]
#[serde(transparent)]
pub struct Schema(pub sqlx::types::Json<Box<serde_json::value::RawValue>>);

impl Hash for Schema {
    fn hash<H: Hasher>(&self, state: &mut H) {
        self.0.get().hash(state);
    }
}

#[derive(Serialize, Deserialize, Hash)]
pub struct NewScript {
    pub path: String,
    pub parent_hash: Option<ScriptHash>,
    pub summary: String,
    pub description: String,
    pub content: String,
    pub schema: Option<Schema>,
    pub is_template: Option<bool>,
    #[serde(default = "Option::default")]
    #[serde(deserialize_with = "lock_deserialize")]
    pub lock: Option<String>,
    pub language: ScriptLang,
    pub kind: Option<ScriptKind>,
    pub tag: Option<String>,
    pub draft_only: Option<bool>,
    pub envs: Option<Vec<String>>,
    pub concurrent_limit: Option<i32>,
    pub concurrency_time_window_s: Option<i32>,
    pub cache_ttl: Option<i32>,
    pub dedicated_worker: Option<bool>,
    pub ws_error_handler_muted: Option<bool>,
    pub priority: Option<i16>,
    pub timeout: Option<i32>,
    pub delete_after_use: Option<bool>,
    pub restart_unless_cancelled: Option<bool>,
    pub deployment_message: Option<String>,
    #[serde(skip_serializing_if = "Option::is_none")]
    pub concurrency_key: Option<String>,
    pub visible_to_runner_only: Option<bool>,
    pub no_main_func: Option<bool>,
    pub codebase: Option<String>,
    pub has_preprocessor: Option<bool>,
    pub on_behalf_of_email: Option<String>,
}

fn lock_deserialize<'de, D>(deserializer: D) -> Result<Option<String>, D::Error>
where
    D: serde::de::Deserializer<'de>,
{
    struct StringOrArrayVisitor;

    impl<'de> serde::de::Visitor<'de> for StringOrArrayVisitor {
        type Value = Option<String>;

        fn expecting(&self, formatter: &mut fmt::Formatter) -> fmt::Result {
            formatter.write_str("either a string or an array of strings")
        }

        fn visit_str<E>(self, v: &str) -> Result<Self::Value, E>
        where
            E: serde::de::Error,
        {
            Ok(Some(v.to_string()))
        }

        fn visit_none<E>(self) -> Result<Self::Value, E>
        where
            E: serde::de::Error,
        {
            Ok(None)
        }

        fn visit_unit<E>(self) -> Result<Self::Value, E>
        where
            E: serde::de::Error,
        {
            Ok(None)
        }

        fn visit_seq<A>(self, mut seq: A) -> Result<Self::Value, A::Error>
        where
            A: serde::de::SeqAccess<'de>,
        {
            let mut split_lock: Vec<String> = vec![];
            loop {
                if let Ok(Some(elem)) = seq.next_element::<String>() {
                    split_lock.push(elem);
                } else {
                    break;
                }
            }
            let lock = split_lock.join("\n");
            return Ok(Some(lock));
        }
    }
    deserializer.deserialize_any(StringOrArrayVisitor)
}

#[derive(Debug, Deserialize)]
pub struct ListScriptQuery {
    pub path_start: Option<String>,
    pub path_exact: Option<String>,
    pub created_by: Option<String>,
    pub first_parent_hash: Option<ScriptHash>,
    pub last_parent_hash: Option<ScriptHash>,
    pub parent_hash: Option<ScriptHash>,
    pub show_archived: Option<bool>,
    pub order_by: Option<String>,
    pub order_desc: Option<bool>,
    pub is_template: Option<bool>,
    pub kinds: Option<String>,
    pub starred_only: Option<bool>,
    pub include_without_main: Option<bool>,
    pub include_draft_only: Option<bool>,
    pub with_deployment_msg: Option<bool>,
    #[serde(default, deserialize_with = "from_seq")]
    pub languages: Option<Vec<ScriptLang>>,
}

fn from_seq<'de, D>(deserializer: D) -> Result<Option<Vec<ScriptLang>>, D::Error>
where
    D: Deserializer<'de>,
{
    let s = <String>::deserialize(deserializer)?;

    let languages: Vec<ScriptLang> = s
        .split(",")
        .map(ScriptLang::from_str)
        .try_collect()
        .map_err(|e| serde::de::Error::custom(e.to_string()))?;

    let languages = if languages.is_empty() {
        None
    } else {
        Some(languages)
    };

    Ok(languages)
}

pub fn to_i64(s: &str) -> crate::error::Result<i64> {
    let v = hex::decode(s)?;
    if v.len() < 8 {
        return Err(crate::error::Error::BadRequest(format!(
            "hex string did not decode to an u64: {s}",
        )));
    }
    let nb: u64 = u64::from_be_bytes(
        v[0..8]
            .try_into()
            .map_err(|_| hex::FromHexError::InvalidStringLength)?,
    );
    Ok(nb as i64)
}

pub fn to_hex_string(i: &i64) -> String {
    hex::encode(i.to_be_bytes())
}

pub async fn get_hub_script_by_path(
    path: StripPath,
    http_client: &reqwest::Client,
    db: &DB,
) -> crate::error::Result<String> {
    let path = path
        .to_path()
        .strip_prefix("hub/")
        .ok_or_else(|| Error::BadRequest("Impossible to remove prefix hex".to_string()))?;

    let hub_base_url = HUB_BASE_URL.read().await.clone();

    let result = http_get_from_hub(
        http_client,
        &format!("{}/raw/{}.ts", hub_base_url, path),
        true,
        None,
        Some(db),
    )
    .await?
    .error_for_status()
    .map_err(to_anyhow)?
    .text()
    .await
    .map_err(to_anyhow);

    match result {
        Ok(result) => Ok(result),
        Err(e) => {
            if hub_base_url != DEFAULT_HUB_BASE_URL
                && path
                    .split("/")
                    .next()
                    .is_some_and(|x| x.parse::<i32>().is_ok_and(|x| x < 10_000_000))
            {
                tracing::info!(
                    "Not found on private hub, fallback to default hub for {}",
                    path
                );
                let content = http_get_from_hub(
                    http_client,
                    &format!("{}/raw/{}.ts", DEFAULT_HUB_BASE_URL, path),
                    true,
                    None,
                    Some(db),
                )
                .await?
                .error_for_status()
                .map_err(to_anyhow)?
                .text()
                .await
                .map_err(to_anyhow)?;

                Ok(content)
            } else {
                Err(e)?
            }
        }
    }
}

pub async fn get_full_hub_script_by_path(
    path: StripPath,
    http_client: &reqwest::Client,
    db: Option<&DB>,
) -> crate::error::Result<HubScript> {
    let path = path
        .to_path()
        .strip_prefix("hub/")
        .ok_or_else(|| Error::BadRequest("Impossible to remove prefix hex".to_string()))?;

    let mut path_iterator = path.split("/");
    let version = path_iterator
        .next()
        .ok_or_else(|| Error::internal_err(format!("expected hub path to have version number")))?;
    let cache_path = format!("{HUB_CACHE_DIR}/{version}");
    let script;
    if tokio::fs::metadata(&cache_path).await.is_err() {
        script = get_full_hub_script_by_path_inner(path, http_client, db).await?;
        if let Err(e) = crate::worker::write_file(
            HUB_CACHE_DIR,
            &version,
            &serde_json::to_string(&script).map_err(to_anyhow)?,
        ) {
            tracing::error!("failed to write hub script {path} to cache: {e}");
        } else {
            tracing::info!("wrote hub script {path} to cache");
        }
    } else {
        let cache_content = tokio::fs::read_to_string(cache_path).await?;
        script = serde_json::from_str(&cache_content).unwrap();
        tracing::info!("read hub script {path} from cache");
    }
    Ok(script)
}

async fn get_full_hub_script_by_path_inner(
    path: &str,
    http_client: &reqwest::Client,
    db: Option<&DB>,
) -> crate::error::Result<HubScript> {
    let hub_base_url = HUB_BASE_URL.read().await.clone();

    let response = (|| async {
        let response = http_get_from_hub(
            http_client,
            &format!("{}/raw2/{}", hub_base_url, path),
            true,
            None,
            db,
        )
        .await
        .and_then(|r| r.error_for_status().map_err(|e| to_anyhow(e).into()));

        match response {
            Ok(response) => Ok(response),
            Err(e) => {
                if hub_base_url != DEFAULT_HUB_BASE_URL
                    && path
                        .split("/")
                        .next()
                        .is_some_and(|x| x.parse::<i32>().is_ok_and(|x| x < 10_000_000))
                {
                    // TODO: should only fallback to default hub if status is 404 (hub returns 500 currently)
                    tracing::info!(
                        "Not found on private hub, fallback to default hub for {}",
                        path
                    );
                    http_get_from_hub(
                        http_client,
                        &format!("{}/raw2/{}", DEFAULT_HUB_BASE_URL, path),
                        true,
                        None,
                        db,
                    )
                    .await?
                    .error_for_status()
                    .map_err(|e| to_anyhow(e).into())
                } else {
                    Err(e)
                }
            }
        }
    })
    .retry(
        ConstantBuilder::default()
            .with_delay(std::time::Duration::from_secs(5))
            .with_max_times(2)
            .build(),
    )
    .notify(|err, dur| {
        tracing::warn!(
            "Could not get hub script at path {path}, retrying in {dur:#?}, err: {err:#?}"
        );
    })
    .sleep(tokio::time::sleep)
    .await?;

    let script = response
        .json::<HubScript>()
        .await
        .context(format!("Decoding hub response for script at path {path}"))?;

    Ok(script)
}

#[derive(Deserialize, Serialize)]
pub struct HubScript {
    pub content: String,
    pub lockfile: Option<String>,
    pub language: ScriptLang,
    pub schema: Box<serde_json::value::RawValue>,
    pub summary: Option<String>,
}<|MERGE_RESOLUTION|>--- conflicted
+++ resolved
@@ -54,13 +54,9 @@
     Ansible,
     CSharp,
     Nu,
-<<<<<<< HEAD
     Java,
     Ruby,
     // for related places search: ADD_NEW_LANG
-=======
-    Java, // for related places search: ADD_NEW_LANG
->>>>>>> d47c078b
 }
 
 impl ScriptLang {
