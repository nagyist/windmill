--- conflicted
+++ resolved
@@ -168,12 +168,11 @@
     wrap_sig(windmill_parser_java::parse_java_signature(code))
 }
 
-<<<<<<< HEAD
 #[cfg(feature = "ruby-parser")]
 #[wasm_bindgen]
 pub fn parse_ruby(code: &str) -> String {
     wrap_sig(windmill_parser_ruby::parse_ruby_signature(code))
-=======
+}
 #[cfg(feature = "sql-parser")]
 #[wasm_bindgen]
 pub fn parse_assets_sql(code: &str) -> String {
@@ -202,7 +201,6 @@
     } else {
         return "Invalid".to_string();
     }
->>>>>>> 1842157b
 }
 
 // for related places search: ADD_NEW_LANG