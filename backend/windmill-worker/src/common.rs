--- conflicted
+++ resolved
@@ -1484,18 +1484,12 @@
             let mut buf = "".to_owned();
             let pipe_stdout = if stdout_on_err { Some(&mut buf) } else { None };
             if let Err(e) = crate::handle_child::handle_child(
-<<<<<<< HEAD
                 &(if pipe_stdout.is_some() {
                     Uuid::nil()
                 } else {
                     *job_id
                 }),
                 &db,
-=======
-                // &job_id,
-                &Uuid::nil(),
-                &conn,
->>>>>>> d47c078b
                 // TODO: Return mem_peak
                 &mut 0,
                 // TODO: Return canceld_by_ref
