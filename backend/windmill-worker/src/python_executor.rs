use std::{collections::HashMap, process::Stdio};

use itertools::Itertools;
use regex::Regex;
use serde_json::value::RawValue;
use sqlx::{types::Json, Pool, Postgres};
use tokio::{
    fs::{metadata, DirBuilder, File},
    io::AsyncReadExt,
    process::Command,
};
use uuid::Uuid;
#[cfg(all(feature = "enterprise", feature = "parquet"))]
use windmill_common::ee::{get_license_plan, LicensePlan};
use windmill_common::{
    error::{self, Error},
    jobs::{QueuedJob, PREPROCESSOR_FAKE_ENTRYPOINT},
    utils::calculate_hash,
    worker::{write_file, WORKER_CONFIG},
    DB,
};

#[cfg(feature = "enterprise")]
use windmill_common::variables::get_secret_value_as_admin;

use windmill_queue::{append_logs, CanceledBy};

lazy_static::lazy_static! {
    static ref PYTHON_PATH: String =
    std::env::var("PYTHON_PATH").unwrap_or_else(|_| "/usr/local/bin/python3".to_string());

    static ref UV_PATH: String =
    std::env::var("UV_PATH").unwrap_or_else(|_| "/usr/local/bin/uv".to_string());

    static ref FLOCK_PATH: String =
    std::env::var("FLOCK_PATH").unwrap_or_else(|_| "/usr/bin/flock".to_string());
    static ref NON_ALPHANUM_CHAR: Regex = regex::Regex::new(r"[^0-9A-Za-z=.-]").unwrap();

    static ref PIP_TRUSTED_HOST: Option<String> = std::env::var("PIP_TRUSTED_HOST").ok();
    static ref PIP_INDEX_CERT: Option<String> = std::env::var("PIP_INDEX_CERT").ok();

    static ref USE_PIP_COMPILE: bool = std::env::var("USE_PIP_COMPILE")
        .ok().map(|flag| flag == "true").unwrap_or(false);

    /// Use pip install
    static ref USE_PIP_INSTALL: bool = std::env::var("USE_PIP_INSTALL")
        .ok().map(|flag| flag == "true").unwrap_or(false);


    static ref RELATIVE_IMPORT_REGEX: Regex = Regex::new(r#"(import|from)\s(((u|f)\.)|\.)"#).unwrap();

    static ref EPHEMERAL_TOKEN_CMD: Option<String> = std::env::var("EPHEMERAL_TOKEN_CMD").ok();

}

const NSJAIL_CONFIG_DOWNLOAD_PY_CONTENT: &str = include_str!("../nsjail/download.py.config.proto");
const NSJAIL_CONFIG_DOWNLOAD_PY_CONTENT_FALLBACK: &str =
    include_str!("../nsjail/download.py.pip.config.proto");
const NSJAIL_CONFIG_RUN_PYTHON3_CONTENT: &str = include_str!("../nsjail/run.python3.config.proto");
const RELATIVE_PYTHON_LOADER: &str = include_str!("../loader.py");

#[cfg(all(feature = "enterprise", feature = "parquet"))]
use crate::global_cache::{build_tar_and_push, pull_from_tar};

#[cfg(all(feature = "enterprise", feature = "parquet"))]
use windmill_common::s3_helpers::OBJECT_STORE_CACHE_SETTINGS;

use crate::{
    common::{
        create_args_and_out_file, get_main_override, get_reserved_variables, read_file,
        read_result, start_child_process, OccupancyMetrics,
    },
    handle_child::handle_child,
    AuthedClientBackgroundTask, DISABLE_NSJAIL, DISABLE_NUSER, HOME_ENV, HTTPS_PROXY, HTTP_PROXY,
    LOCK_CACHE_DIR, NO_PROXY, NSJAIL_PATH, PATH_ENV, PIP_CACHE_DIR, PIP_EXTRA_INDEX_URL,
    PIP_INDEX_URL, PY311_CACHE_DIR, TZ_ENV, UV_CACHE_DIR,
};

#[cfg(windows)]
use crate::SYSTEM_ROOT;

pub async fn create_dependencies_dir(job_dir: &str) {
    DirBuilder::new()
        .recursive(true)
        .create(&format!("{job_dir}/dependencies"))
        .await
        .expect("could not create dependencies dir");
}

#[inline(always)]
pub fn handle_ephemeral_token(x: String) -> String {
    #[cfg(feature = "enterprise")]
    {
        if let Some(full_cmd) = EPHEMERAL_TOKEN_CMD.as_ref() {
            let mut splitted = full_cmd.split(" ");
            let cmd = splitted.next().unwrap();
            let args = splitted.collect::<Vec<&str>>();
            let output = std::process::Command::new(cmd)
                .args(args)
                .output()
                .map(|x| String::from_utf8(x.stdout).unwrap())
                .unwrap_or_else(|e| panic!("failed to execute  replace_ephemeral command: {}", e));
            let r = x.replace("EPHEMERAL_TOKEN", &output.trim());
            tracing::debug!("replaced ephemeral token: '{}'", r);
            return r;
        }
    }
    x
}

pub async fn uv_pip_compile(
    job_id: &Uuid,
    requirements: &str,
    mem_peak: &mut i32,
    canceled_by: &mut Option<CanceledBy>,
    job_dir: &str,
    db: &Pool<Postgres>,
    worker_name: &str,
    w_id: &str,
    occupancy_metrics: &mut Option<&mut OccupancyMetrics>,
    // Fallback to pip-compile. Will be removed in future
    mut no_uv: bool,
    // Debug-only flag
    no_cache: bool,
) -> error::Result<String> {
    let mut logs = String::new();
    logs.push_str(&format!("\nresolving dependencies..."));
    logs.push_str(&format!("\ncontent of requirements:\n{}\n", requirements));
    let requirements = if let Some(pip_local_dependencies) =
        WORKER_CONFIG.read().await.pip_local_dependencies.as_ref()
    {
        let deps = pip_local_dependencies.clone();
        let compiled_deps = deps.iter().map(|dep| {
            let compiled_dep = Regex::new(dep);
            match compiled_dep {
                Ok(compiled_dep) => Some(compiled_dep),
                Err(e) => {
                    tracing::warn!("regex compilation failed for Python local dependency: '{}' - it will be ignored", e);
                    return None;
                }
            }
        }).filter(|dep_maybe| dep_maybe.is_some()).map(|dep| dep.unwrap()).collect::<Vec<Regex>>();
        requirements
            .lines()
            .filter(|s| {
                if compiled_deps.iter().any(|dep| dep.is_match(s)) {
                    logs.push_str(&format!("\nignoring local dependency: {}", s));
                    return false;
                } else {
                    return true;
                }
            })
            .join("\n")
    } else {
        requirements.to_string()
    };

    #[cfg(feature = "enterprise")]
    let requirements = replace_pip_secret(db, w_id, &requirements, worker_name, job_id).await?;

    let mut req_hash = format!("py-{}", calculate_hash(&requirements));

    if no_uv || *USE_PIP_COMPILE {
        logs.push_str(&format!("\nFallback to pip-compile (Deprecated!)"));
        // Set no_uv if not setted
        no_uv = true;
        // Make sure that if we put #no_uv (switch to pip-compile) to python code or used `USE_PIP_COMPILE=true` variable.
        // Windmill will recalculate lockfile using pip-compile and dont take potentially broken lockfile (generated by uv) from cache (our db).
        // It will recalculate lockfile even if inputs have not been changed.
        req_hash.push_str("-no_uv");
        // Will be in format:
        //     py-000..000-no_uv
    }
    if !no_cache {
        if let Some(cached) = sqlx::query_scalar!(
            "SELECT lockfile FROM pip_resolution_cache WHERE hash = $1",
            req_hash
        )
        .fetch_optional(db)
        .await?
        {
            logs.push_str(&format!("\nfound cached resolution: {req_hash}"));
            return Ok(cached);
        }
    }
    let file = "requirements.in";

    write_file(job_dir, file, &requirements)?;

    // Fallback pip-compile. Will be removed in future
    if no_uv {
        tracing::debug!("Fallback to pip-compile");

        let mut args = vec![
            "-q",
            "--no-header",
            file,
            "--resolver=backtracking",
            "--strip-extras",
        ];
        let mut pip_args = vec![];
        let pip_extra_index_url = PIP_EXTRA_INDEX_URL
            .read()
            .await
            .clone()
            .map(handle_ephemeral_token);
        if let Some(url) = pip_extra_index_url.as_ref() {
            args.extend(["--extra-index-url", url, "--no-emit-index-url"]);
            pip_args.push(format!("--extra-index-url {}", url));
        }
        let pip_index_url = PIP_INDEX_URL
            .read()
            .await
            .clone()
            .map(handle_ephemeral_token);
        if let Some(url) = pip_index_url.as_ref() {
            args.extend(["--index-url", url, "--no-emit-index-url"]);
            pip_args.push(format!("--index-url {}", url));
        }
        if let Some(host) = PIP_TRUSTED_HOST.as_ref() {
            args.extend(["--trusted-host", host]);
        }
        if let Some(cert_path) = PIP_INDEX_CERT.as_ref() {
            args.extend(["--cert", cert_path]);
        }
        let pip_args_str = pip_args.join(" ");
        if pip_args.len() > 0 {
            args.extend(["--pip-args", &pip_args_str]);
        }
        tracing::debug!("pip-compile args: {:?}", args);

        let mut child_cmd = Command::new("pip-compile");
        child_cmd
            .current_dir(job_dir)
            .args(args)
            .stdout(Stdio::piped())
            .stderr(Stdio::piped());
        let child_process = start_child_process(child_cmd, "pip-compile").await?;
        append_logs(&job_id, &w_id, logs, db).await;
        handle_child(
            job_id,
            db,
            mem_peak,
            canceled_by,
            child_process,
            false,
            worker_name,
            &w_id,
            "pip-compile",
            None,
            false,
            occupancy_metrics,
        )
        .await
        .map_err(|e| Error::ExecutionErr(format!("Lock file generation failed: {e:?}")))?;
    } else {
        let mut args = vec![
            "pip",
            "compile",
            "-q",
            "--no-header",
            file,
            "--strip-extras",
            "-o",
            "requirements.txt",
            // Prefer main index over extra
            // https://docs.astral.sh/uv/pip/compatibility/#packages-that-exist-on-multiple-indexes
            // TODO: Use env variable that can be toggled from UI
            "--index-strategy",
            "unsafe-best-match",
            // Target to /tmp/windmill/cache/uv
            "--cache-dir",
            UV_CACHE_DIR,
            // We dont want UV to manage python installations
            "--python-preference",
            "only-system",
            "--no-python-downloads",
        ];
        if no_cache {
            args.extend(["--no-cache"]);
        }
        let pip_extra_index_url = PIP_EXTRA_INDEX_URL
            .read()
            .await
            .clone()
            .map(handle_ephemeral_token);
        if let Some(url) = pip_extra_index_url.as_ref() {
            args.extend(["--extra-index-url", url]);
        }
        let pip_index_url = PIP_INDEX_URL
            .read()
            .await
            .clone()
            .map(handle_ephemeral_token);
        if let Some(url) = pip_index_url.as_ref() {
            args.extend(["--index-url", url]);
        }
        if let Some(host) = PIP_TRUSTED_HOST.as_ref() {
            args.extend(["--trusted-host", host]);
        }
        if let Some(cert_path) = PIP_INDEX_CERT.as_ref() {
            args.extend(["--cert", cert_path]);
        }
        tracing::debug!("uv args: {:?}", args);

        #[cfg(windows)]
        let uv_cmd = "uv";

        #[cfg(unix)]
        let uv_cmd = UV_PATH.as_str();

        let mut child_cmd = Command::new(uv_cmd);
        child_cmd
            .current_dir(job_dir)
            .args(args)
            .stdout(Stdio::piped())
            .stderr(Stdio::piped());
        let child_process = start_child_process(child_cmd, "/usr/local/bin/uv").await?;
        append_logs(&job_id, &w_id, logs, db).await;
        handle_child(
            job_id,
            db,
            mem_peak,
            canceled_by,
            child_process,
            false,
            worker_name,
            &w_id,
            // TODO: Rename to uv-pip-compile?
            "uv",
            None,
            false,
            occupancy_metrics,
        )
        .await
        .map_err(|e| Error::ExecutionErr(format!("Lock file generation failed: {e:?}")))?;
    }

    let path_lock = format!("{job_dir}/requirements.txt");
    let mut file = File::open(path_lock).await?;
    let mut req_content = "".to_string();
    file.read_to_string(&mut req_content).await?;
    let lockfile = req_content
        .lines()
        .filter(|x| !x.trim_start().starts_with('#'))
        .map(|x| x.to_string())
        .collect::<Vec<String>>()
        .join("\n");
    sqlx::query!(
        "INSERT INTO pip_resolution_cache (hash, lockfile, expiration) VALUES ($1, $2, now() + ('3 days')::interval) ON CONFLICT (hash) DO UPDATE SET lockfile = $2",
        req_hash,
        lockfile
    ).fetch_optional(db).await?;
    Ok(lockfile)
}

#[tracing::instrument(level = "trace", skip_all)]
pub async fn handle_python_job(
    requirements_o: Option<String>,
    job_dir: &str,
    worker_dir: &str,
    worker_name: &str,
    job: &QueuedJob,
    mem_peak: &mut i32,
    canceled_by: &mut Option<CanceledBy>,
    db: &sqlx::Pool<sqlx::Postgres>,
    client: &AuthedClientBackgroundTask,
    inner_content: &String,
    shared_mount: &str,
    base_internal_url: &str,
    envs: HashMap<String, String>,
    new_args: &mut Option<HashMap<String, Box<RawValue>>>,
    occupancy_metrics: &mut OccupancyMetrics,
) -> windmill_common::error::Result<Box<RawValue>> {
    let script_path = crate::common::use_flow_root_path(job.script_path());
    let additional_python_paths = handle_python_deps(
        job_dir,
        requirements_o,
        inner_content,
        &job.workspace_id,
        &script_path,
        &job.id,
        db,
        worker_name,
        worker_dir,
        mem_peak,
        canceled_by,
        &mut Some(occupancy_metrics),
    )
    .await?;

    append_logs(
        &job.id,
        &job.workspace_id,
        "\n\n--- PYTHON CODE EXECUTION ---\n".to_string(),
        db,
    )
    .await;

    let (
        import_loader,
        import_base64,
        import_datetime,
        module_dir_dot,
        dirs,
        last,
        transforms,
        spread,
        main_name,
        pre_spread,
    ) = prepare_wrapper(
        job_dir,
        inner_content,
        &script_path,
        job.args.as_ref(),
        false,
    )
    .await?;

    let apply_preprocessor = pre_spread.is_some();

    create_args_and_out_file(&client, job, job_dir, db).await?;

    let preprocessor = if let Some(pre_spread) = pre_spread {
        format!(
            r#"if inner_script.preprocessor is None or not callable(inner_script.preprocessor):
        raise ValueError("preprocessor function is missing")
    else:
        pre_args = {{}}
        {pre_spread}
        for k, v in list(pre_args.items()):
            if v == '<function call>':
                del pre_args[k]
        kwargs = inner_script.preprocessor(**pre_args)
        kwrags_json = res_to_json(kwargs)    
        with open("args.json", 'w') as f:
            f.write(kwrags_json)"#
        )
    } else {
        "".to_string()
    };

    let os_main_override = if let Some(main_override) = main_name.as_ref() {
        format!("os.environ[\"MAIN_OVERRIDE\"] = \"{main_override}\"\n")
    } else {
        String::new()
    };
    let main_override = main_name.unwrap_or_else(|| "main".to_string());
    let wrapper_content: String = format!(
        r#"
import os
import json
{import_loader}
{import_base64}
{import_datetime}
import traceback
import sys
{os_main_override}
from {module_dir_dot} import {last} as inner_script
import re

with open("args.json") as f:
    kwargs = json.load(f, strict=False)
args = {{}}
{transforms}

def to_b_64(v: bytes):
    import base64
    b64 = base64.b64encode(v)
    return b64.decode('ascii')

replace_nan = re.compile(r'(?:\bNaN\b|\\*\\u0000)')

result_json = os.path.join(os.path.abspath(os.path.dirname(__file__)), "result.json")

def res_to_json(res):
    typ = type(res)
    if typ.__name__ == 'DataFrame':
        if typ.__module__ == 'pandas.core.frame':
            res = res.values.tolist()
        elif typ.__module__ == 'polars.dataframe.frame':
            res = res.rows()
    elif typ.__name__ == 'bytes':
        res = to_b_64(res)
    elif typ.__name__ == 'dict':
        for k, v in res.items():
            if type(v).__name__ == 'bytes':
                res[k] = to_b_64(v)
    return re.sub(replace_nan, ' null ', json.dumps(res, separators=(',', ':'), default=str).replace('\n', ''))

try:
    {preprocessor}
    {spread}
    for k, v in list(args.items()):
        if v == '<function call>':
            del args[k]
    if inner_script.{main_override} is None or not callable(inner_script.{main_override}):
        raise ValueError("{main_override} function is missing")
    res = inner_script.{main_override}(**args)
    res_json = res_to_json(res)
    with open(result_json, 'w') as f:
        f.write(res_json)
except BaseException as e:
    exc_type, exc_value, exc_traceback = sys.exc_info()
    tb = traceback.format_tb(exc_traceback)
    with open(result_json, 'w') as f:
        err = {{ "message": str(e), "name": e.__class__.__name__, "stack": '\n'.join(tb[1:]) }}
        extra = e.__dict__ 
        if extra and len(extra) > 0:
            err['extra'] = extra
        flow_node_id = os.environ.get('WM_FLOW_STEP_ID')
        if flow_node_id:
            err['step_id'] = flow_node_id
        err_json = json.dumps(err, separators=(',', ':'), default=str).replace('\n', '')
        f.write(err_json)
        sys.exit(1)
"#,
    );
    write_file(job_dir, "wrapper.py", &wrapper_content)?;

    let client = client.get_authed().await;
    let mut reserved_variables = get_reserved_variables(job, &client.token, db).await?;
    let additional_python_paths_folders = additional_python_paths.iter().join(":");

    #[cfg(windows)]
    let additional_python_paths_folders = additional_python_paths_folders.replace(":", ";");

    if !*DISABLE_NSJAIL {
        let shared_deps = additional_python_paths
            .into_iter()
            .map(|pp| {
                format!(
                    r#"
mount {{
    src: "{pp}"
    dst: "{pp}"
    is_bind: true
    rw: false
}}
        "#
                )
            })
            .join("\n");
        let _ = write_file(
            job_dir,
            "run.config.proto",
            &NSJAIL_CONFIG_RUN_PYTHON3_CONTENT
                .replace("{JOB_DIR}", job_dir)
                .replace("{CLONE_NEWUSER}", &(!*DISABLE_NUSER).to_string())
                .replace("{SHARED_MOUNT}", shared_mount)
                .replace("{SHARED_DEPENDENCIES}", shared_deps.as_str())
                .replace("{MAIN}", format!("{dirs}/{last}").as_str())
                .replace(
                    "{ADDITIONAL_PYTHON_PATHS}",
                    additional_python_paths_folders.as_str(),
                ),
        )?;
    } else {
        reserved_variables.insert("PYTHONPATH".to_string(), additional_python_paths_folders);
    }

    tracing::info!(
        workspace_id = %job.workspace_id,
        "started python code execution {}",
        job.id
    );
    let child = if !*DISABLE_NSJAIL {
        let mut nsjail_cmd = Command::new(NSJAIL_PATH.as_str());
        nsjail_cmd
            .current_dir(job_dir)
            .env_clear()
            // inject PYTHONPATH here - for some reason I had to do it in nsjail conf
            .envs(reserved_variables)
            .env("PATH", PATH_ENV.as_str())
            .env("TZ", TZ_ENV.as_str())
            .env("BASE_INTERNAL_URL", base_internal_url)
            .env("BASE_URL", base_internal_url)
            .args(vec![
                "--config",
                "run.config.proto",
                "--",
                PYTHON_PATH.as_str(),
                "-u",
                "-m",
                "wrapper",
            ])
            .stdout(Stdio::piped())
            .stderr(Stdio::piped());
        start_child_process(nsjail_cmd, NSJAIL_PATH.as_str()).await?
    } else {
        let mut python_cmd = Command::new(PYTHON_PATH.as_str());
        python_cmd
            .current_dir(job_dir)
            .env_clear()
            .envs(envs)
            .envs(reserved_variables)
            .env("PATH", PATH_ENV.as_str())
            .env("TZ", TZ_ENV.as_str())
            .env("BASE_INTERNAL_URL", base_internal_url)
            .env("HOME", HOME_ENV.as_str())
            .args(vec!["-u", "-m", "wrapper"])
            .stdout(Stdio::piped())
            .stderr(Stdio::piped());

        #[cfg(windows)]
        python_cmd.env("SystemRoot", SYSTEM_ROOT.as_str());

        start_child_process(python_cmd, PYTHON_PATH.as_str()).await?
    };

    handle_child(
        &job.id,
        db,
        mem_peak,
        canceled_by,
        child,
        !*DISABLE_NSJAIL,
        worker_name,
        &job.workspace_id,
        "python run",
        job.timeout,
        false,
        &mut Some(occupancy_metrics),
    )
    .await?;

    if apply_preprocessor {
        let args = read_file(&format!("{job_dir}/args.json"))
            .await
            .map_err(|e| {
                error::Error::InternalErr(format!(
                    "error while reading args from preprocessing: {e:#}"
                ))
            })?;
        let args: HashMap<String, Box<RawValue>> =
            serde_json::from_str(args.get()).map_err(|e| {
                error::Error::InternalErr(format!(
                    "error while deserializing args from preprocessing: {e:#}"
                ))
            })?;
        *new_args = Some(args.clone());
    }

    read_result(job_dir).await
}

async fn prepare_wrapper(
    job_dir: &str,
    inner_content: &str,
    script_path: &str,
    args: Option<&Json<HashMap<String, Box<RawValue>>>>,
    skip_preprocessor: bool,
) -> error::Result<(
    &'static str,
    &'static str,
    &'static str,
    String,
    String,
    String,
    String,
    String,
    Option<String>,
    Option<String>,
)> {
    let (main_override, apply_preprocessor) = match get_main_override(args) {
        Some(main_override) => {
            if !skip_preprocessor && main_override == PREPROCESSOR_FAKE_ENTRYPOINT {
                (None, true)
            } else {
                (Some(main_override), false)
            }
        }
        None => (None, false),
    };

    let relative_imports = RELATIVE_IMPORT_REGEX.is_match(&inner_content);

    let script_path_splitted = script_path.split("/").map(|x| {
        if x.starts_with(|x: char| x.is_ascii_digit()) {
            format!("_{}", x)
        } else {
            x.to_string()
        }
    });
    let dirs_full = script_path_splitted
        .clone()
        .take(script_path_splitted.clone().count() - 1)
        .join("/")
        .replace("-", "_")
        .replace("@", ".");
    let dirs = if dirs_full.len() > 0 {
        dirs_full
            .strip_prefix("/")
            .unwrap_or(&dirs_full)
            .to_string()
    } else {
        "tmp".to_string()
    };
    let last = script_path_splitted
        .clone()
        .last()
        .unwrap()
        .replace("-", "_")
        .replace(" ", "_")
        .to_lowercase();
    let module_dir = format!("{}/{}", job_dir, dirs);
    tokio::fs::create_dir_all(format!("{module_dir}/")).await?;

    let _ = write_file(&module_dir, &format!("{last}.py"), inner_content)?;
    if relative_imports {
        let _ = write_file(job_dir, "loader.py", RELATIVE_PYTHON_LOADER)?;
    }

    let sig = windmill_parser_py::parse_python_signature(inner_content, main_override.clone())?;

    let pre_sig = if apply_preprocessor {
        Some(windmill_parser_py::parse_python_signature(
            inner_content,
            Some("preprocessor".to_string()),
        )?)
    } else {
        None
    };

    // transforms should be applied based on the signature of the first function called
    let init_sig = pre_sig.as_ref().unwrap_or(&sig);

    let transforms = init_sig
        .args
        .iter()
        .map(|x| match x.typ {
            windmill_parser::Typ::Bytes => {
                let name = &x.name;
                format!(
                    "if \"{name}\" in kwargs and kwargs[\"{name}\"] is not None:\n    \
                                     kwargs[\"{name}\"] = base64.b64decode(kwargs[\"{name}\"])\n",
                )
            }
            windmill_parser::Typ::Datetime => {
                let name = &x.name;
                format!(
                    "if \"{name}\" in kwargs and kwargs[\"{name}\"] is not None:\n    \
                                     kwargs[\"{name}\"] = datetime.fromisoformat(kwargs[\"{name}\"])\n",
                )
            }
            _ => "".to_string(),
        })
        .collect::<Vec<String>>()
        .join("");

    let import_loader = if relative_imports {
        "import loader"
    } else {
        ""
    };
    let import_base64 = if init_sig
        .args
        .iter()
        .any(|x| x.typ == windmill_parser::Typ::Bytes)
    {
        "import base64"
    } else {
        ""
    };
    let import_datetime = if init_sig
        .args
        .iter()
        .any(|x| x.typ == windmill_parser::Typ::Datetime)
    {
        "from datetime import datetime"
    } else {
        ""
    };
    let spread = if sig.star_kwargs {
        "args = kwargs".to_string()
    } else {
        sig.args
            .into_iter()
            .map(|x| {
                let name = &x.name;
                if x.default.is_none() {
                    format!("args[\"{name}\"] = kwargs.get(\"{name}\")")
                } else {
                    format!(
                        r#"args["{name}"] = kwargs.get("{name}")
    if args["{name}"] is None:
        del args["{name}"]"#
                    )
                }
            })
            .join("\n    ")
    };

    let pre_spread = if let Some(pre_sig) = pre_sig {
        let spread = if pre_sig.star_kwargs {
            "pre_args = kwargs".to_string()
        } else {
            pre_sig
                .args
                .into_iter()
                .map(|x| {
                    let name = &x.name;
                    if x.default.is_none() {
                        format!("pre_args[\"{name}\"] = kwargs.get(\"{name}\")")
                    } else {
                        format!(
                            r#"pre_args["{name}"] = kwargs.get("{name}")
    if pre_args["{name}"] is None:
        del pre_args["{name}"]"#
                        )
                    }
                })
                .join("\n    ")
        };
        Some(spread)
    } else {
        None
    };

    let module_dir_dot = dirs.replace("/", ".").replace("-", "_");

    Ok((
        import_loader,
        import_base64,
        import_datetime,
        module_dir_dot,
        dirs,
        last,
        transforms,
        spread,
        main_override,
        pre_spread,
    ))
}

#[cfg(feature = "enterprise")]
async fn replace_pip_secret(
    db: &DB,
    w_id: &str,
    req: &str,
    worker_name: &str,
    job_id: &Uuid,
) -> error::Result<String> {
    if PIP_SECRET_VARIABLE.is_match(req) {
        let mut joined = "".to_string();
        for req in req.lines() {
            let nreq = if PIP_SECRET_VARIABLE.is_match(req) {
                let capture = PIP_SECRET_VARIABLE.captures(req);
                let variable = capture.unwrap().get(1).unwrap().as_str();
                if !variable.contains("/PIP_SECRET_") {
                    return Err(error::Error::InternalErr(format!(
                        "invalid secret variable in pip requirements, (last part of path ma): {}",
                        req
                    )));
                }
                let secret = get_secret_value_as_admin(db, w_id, variable).await?;
                tracing::info!(
                    worker = %worker_name,
                    job_id = %job_id,
                    workspace_id = %w_id,
                    "found secret variable in pip requirements: {}",
                    req
                );
                PIP_SECRET_VARIABLE
                    .replace(req, secret.as_str())
                    .to_string()
            } else {
                req.to_string()
            };
            joined.push_str(&nreq);
            joined.push_str("\n");
        }

        Ok(joined)
    } else {
        Ok(req.to_string())
    }
}

async fn handle_python_deps(
    job_dir: &str,
    requirements_o: Option<String>,
    inner_content: &str,
    w_id: &str,
    script_path: &str,
    job_id: &Uuid,
    db: &DB,
    worker_name: &str,
    worker_dir: &str,
    mem_peak: &mut i32,
    canceled_by: &mut Option<CanceledBy>,
    occupancy_metrics: &mut Option<&mut OccupancyMetrics>,
) -> error::Result<Vec<String>> {
    create_dependencies_dir(job_dir).await;

    let mut additional_python_paths: Vec<String> = WORKER_CONFIG
        .read()
        .await
        .additional_python_paths
        .clone()
        .unwrap_or_else(|| vec![])
        .clone();

    let annotations = windmill_common::worker::PythonAnnotations::parse(inner_content);
    let requirements = match requirements_o {
        Some(r) => r,
        None => {
            let mut already_visited = vec![];

            let requirements = windmill_parser_py_imports::parse_python_imports(
                inner_content,
                w_id,
                script_path,
                db,
                &mut already_visited,
            )
            .await?
            .join("\n");
            if requirements.is_empty() {
                "".to_string()
            } else {
                uv_pip_compile(
                    job_id,
                    &requirements,
                    mem_peak,
                    canceled_by,
                    job_dir,
                    db,
                    worker_name,
                    w_id,
                    occupancy_metrics,
                    annotations.no_uv || annotations.no_uv_compile,
                    annotations.no_cache,
                )
                .await
                .map_err(|e| {
                    Error::ExecutionErr(format!("pip compile failed: {}", e.to_string()))
                })?
            }
        }
    };

    if requirements.len() > 0 {
        let mut venv_path = handle_python_reqs(
            requirements
                .split("\n")
                .filter(|x| !x.starts_with("--"))
                .collect(),
            job_id,
            w_id,
            mem_peak,
            canceled_by,
            db,
            worker_name,
            job_dir,
            worker_dir,
            occupancy_metrics,
            annotations.no_uv || annotations.no_uv_install,
        )
        .await?;
        additional_python_paths.append(&mut venv_path);
    }
    Ok(additional_python_paths)
}

lazy_static::lazy_static! {
    static ref PIP_SECRET_VARIABLE: Regex = Regex::new(r"\$\{PIP_SECRET:([^\s\}]+)\}").unwrap();
}

/// pip install, include cached or pull from S3
pub async fn handle_python_reqs(
    requirements: Vec<&str>,
    job_id: &Uuid,
    w_id: &str,
    mem_peak: &mut i32,
    canceled_by: &mut Option<CanceledBy>,
    db: &sqlx::Pool<sqlx::Postgres>,
    worker_name: &str,
    job_dir: &str,
    worker_dir: &str,
    occupancy_metrics: &mut Option<&mut OccupancyMetrics>,
    // TODO: Remove (Deprecated)
    mut no_uv_install: bool,
) -> error::Result<Vec<String>> {
    let mut req_paths: Vec<String> = vec![];
    let mut vars = vec![("PATH", PATH_ENV.as_str())];
    let pip_extra_index_url;
    let pip_index_url;

    no_uv_install |= *USE_PIP_INSTALL;

    if no_uv_install {
        append_logs(&job_id, w_id, "\nFallback to pip (Deprecated!)\n", db).await;
        tracing::warn!("Fallback to pip");
    }

    if !*DISABLE_NSJAIL {
        pip_extra_index_url = PIP_EXTRA_INDEX_URL
            .read()
            .await
            .clone()
            .map(handle_ephemeral_token);

        if let Some(url) = pip_extra_index_url.as_ref() {
            vars.push(("EXTRA_INDEX_URL", url));
        }

        pip_index_url = PIP_INDEX_URL
            .read()
            .await
            .clone()
            .map(handle_ephemeral_token);

        if let Some(url) = pip_index_url.as_ref() {
            vars.push(("INDEX_URL", url));
        }
        if let Some(cert_path) = PIP_INDEX_CERT.as_ref() {
            vars.push(("PIP_INDEX_CERT", cert_path));
        }
        if let Some(host) = PIP_TRUSTED_HOST.as_ref() {
            vars.push(("TRUSTED_HOST", host));
        }
        if let Some(http_proxy) = HTTP_PROXY.as_ref() {
            vars.push(("HTTP_PROXY", http_proxy));
        }
        if let Some(https_proxy) = HTTPS_PROXY.as_ref() {
            vars.push(("HTTPS_PROXY", https_proxy));
        }
        if let Some(no_proxy) = NO_PROXY.as_ref() {
            vars.push(("NO_PROXY", no_proxy));
        }

        let _ = write_file(
            job_dir,
            "download.config.proto",
            &(if no_uv_install {
                NSJAIL_CONFIG_DOWNLOAD_PY_CONTENT_FALLBACK
            } else {
                NSJAIL_CONFIG_DOWNLOAD_PY_CONTENT
            })
            .replace("{WORKER_DIR}", &worker_dir)
            .replace(
                "{CACHE_DIR}",
                if no_uv_install {
                    PIP_CACHE_DIR
                } else {
                    PY311_CACHE_DIR
                },
            )
            .replace("{CLONE_NEWUSER}", &(!*DISABLE_NUSER).to_string()),
        )?;
    };

    let mut req_with_penv: Vec<(String, String)> = vec![];

    for req in requirements {
<<<<<<< HEAD
        let py_prefix = if no_uv_install {
            PIP_CACHE_DIR
        } else {
            PY311_CACHE_DIR
        };

=======
        if req.starts_with('#') {
            continue;
        }
>>>>>>> 856cbfd7
        let venv_p = format!(
            "{py_prefix}/{}",
            req.replace(' ', "").replace('/', "").replace(':', "")
        );
        if metadata(&venv_p).await.is_ok() {
            req_paths.push(venv_p);
        } else {
            req_with_penv.push((req.to_string(), venv_p));
        }
    }

    #[cfg(all(feature = "enterprise", feature = "parquet"))]
    enum PullFromTar {
        Pulled(String),
        NotPulled(String, String),
    }

    #[cfg(all(feature = "enterprise", feature = "parquet"))]
    if req_with_penv.len() > 0 {
        if let Some(os) = OBJECT_STORE_CACHE_SETTINGS.read().await.clone() {
            let (done_tx, mut done_rx) = tokio::sync::mpsc::channel(1);
            let job_id_2 = job_id.clone();
            let db_2 = db.clone();
            tokio::spawn(async move {
                loop {
                    tokio::select! {
                        _ = tokio::time::sleep(tokio::time::Duration::from_secs(5)) => {
                            if let Err(e) = sqlx::query_scalar!("UPDATE queue SET last_ping = now() WHERE id = $1", &job_id_2)
                            .execute(&db_2)
                            .await {
                                tracing::error!("failed to update last_ping: {}", e);
                            }
                        }
                        _ = done_rx.recv() => {
                            break;
                        }
                    }
                }
            });

            let start = std::time::Instant::now();
            let futures = req_with_penv
                .clone()
                .into_iter()
                .map(|(req, venv_p)| {
                    let os = os.clone();
                    async move {
                        if pull_from_tar(os, venv_p.clone(), no_uv_install)
                            .await
                            .is_ok()
                        {
                            PullFromTar::Pulled(venv_p.to_string())
                        } else {
                            PullFromTar::NotPulled(req.to_string(), venv_p.to_string())
                        }
                    }
                })
                .collect::<Vec<_>>();
            let results = futures::future::join_all(futures).await;
            req_with_penv.clear();
            done_tx.send(()).await.expect("failed to send done");
            let mut pulled = vec![];
            for result in results {
                match result {
                    PullFromTar::Pulled(venv_p) => {
                        pulled.push(venv_p.split("/").last().unwrap_or_default().to_string());
                        req_paths.push(venv_p);
                    }
                    PullFromTar::NotPulled(req, venv_p) => {
                        req_with_penv.push((req, venv_p));
                    }
                }
            }
            if pulled.len() > 0 {
                append_logs(
                    &job_id,
                    &w_id,
                    format!(
                        "pulled {} from distributed cache in {}ms",
                        pulled.join(", "),
                        start.elapsed().as_millis()
                    ),
                    db,
                )
                .await;
            }
        }
    }

    for (req, venv_p) in req_with_penv {
        let mut logs1 = String::new();
        logs1.push_str("\n\n--- UV PIP INSTALL ---\n");
        logs1.push_str(&format!("\n{req} is being installed for the first time.\n It will be cached for all ulterior uses."));
        append_logs(&job_id, w_id, logs1, db).await;

        tracing::info!(
            workspace_id = %w_id,
            "started setup python dependencies"
        );

        let child = if !*DISABLE_NSJAIL {
            tracing::info!(
                workspace_id = %w_id,
                "starting nsjail"
            );
            let mut vars = vars.clone();
            let req = req.to_string();
            vars.push(("REQ", &req));
            vars.push(("TARGET", &venv_p));
            let mut nsjail_cmd = Command::new(NSJAIL_PATH.as_str());
            nsjail_cmd
                .current_dir(job_dir)
                .env_clear()
                .envs(vars)
                .args(vec!["--config", "download.config.proto"])
                .stdout(Stdio::piped())
                .stderr(Stdio::piped());
            start_child_process(nsjail_cmd, NSJAIL_PATH.as_str()).await?
        } else {
            let fssafe_req = NON_ALPHANUM_CHAR.replace_all(&req, "_").to_string();
            #[cfg(unix)]
            let req = format!("'{}'", req);

            #[cfg(windows)]
            let req = format!("{}", req);

            let mut command_args = if no_uv_install {
                vec![
                    PYTHON_PATH.as_str(),
                    "-m",
                    "pip",
                    "install",
                    &req,
                    "-I",
                    "--no-deps",
                    "--no-color",
                    "--isolated",
                    "--no-warn-conflicts",
                    "--disable-pip-version-check",
                    "-t",
                    venv_p.as_str(),
                ]
            } else {
                vec![
                    UV_PATH.as_str(),
                    "pip",
                    "install",
                    &req,
                    "--no-deps",
                    "--no-color",
                    "-p",
                    "3.11",
                    // Prevent uv from discovering configuration files.
                    "--no-config",
                    "--link-mode=copy",
                    // TODO: Doublecheck it
                    "--system",
                    // Prefer main index over extra
                    // https://docs.astral.sh/uv/pip/compatibility/#packages-that-exist-on-multiple-indexes
                    // TODO: Use env variable that can be toggled from UI
                    "--index-strategy",
                    "unsafe-best-match",
                    "--target",
                    venv_p.as_str(),
                    "--no-cache",
                ]
            };
            let pip_extra_index_url = PIP_EXTRA_INDEX_URL
                .read()
                .await
                .clone()
                .map(handle_ephemeral_token);

            if let Some(url) = pip_extra_index_url.as_ref() {
                command_args.extend(["--extra-index-url", url]);
            }
            let pip_index_url = PIP_INDEX_URL
                .read()
                .await
                .clone()
                .map(handle_ephemeral_token);

            if let Some(url) = pip_index_url.as_ref() {
                command_args.extend(["--index-url", url]);
            }
            if let Some(cert_path) = PIP_INDEX_CERT.as_ref() {
                command_args.extend(["--cert", cert_path]);
            }
            if let Some(host) = PIP_TRUSTED_HOST.as_ref() {
                command_args.extend(["--trusted-host", &host]);
            }

            let mut envs = vec![("PATH", PATH_ENV.as_str())];
            if let Some(http_proxy) = HTTP_PROXY.as_ref() {
                envs.push(("HTTP_PROXY", http_proxy));
            }
            if let Some(https_proxy) = HTTPS_PROXY.as_ref() {
                envs.push(("HTTPS_PROXY", https_proxy));
            }
            if let Some(no_proxy) = NO_PROXY.as_ref() {
                envs.push(("NO_PROXY", no_proxy));
            }

            envs.push(("HOME", HOME_ENV.as_str()));

            tracing::debug!("uv pip install command: {:?}", command_args);

            #[cfg(unix)]
            {
                let mut flock_cmd = Command::new(FLOCK_PATH.as_str());
                flock_cmd
                    .env_clear()
                    .envs(envs)
                    .args([
                        "-x",
                        &format!(
                            "{}/{}-{}.lock",
                            LOCK_CACHE_DIR,
                            if no_uv_install { "pip" } else { "py311" },
                            fssafe_req
                        ),
                        "--command",
                        &command_args.join(" "),
                    ])
                    .stdout(Stdio::piped())
                    .stderr(Stdio::piped());
                start_child_process(flock_cmd, FLOCK_PATH.as_str()).await?
            }

            #[cfg(windows)]
            {
                let python_path = &command_args[0];
                let mut cmd = Command::new(&python_path);
                pip_cmd
                    .env_clear()
                    .envs(envs)
                    .env("SystemRoot", SYSTEM_ROOT.as_str())
                    .args(&command_args[1..])
                    .stdout(Stdio::piped())
                    .stderr(Stdio::piped());
                start_child_process(cmd, python_path).await?
            }
        };

        let child = handle_child(
            &job_id,
            db,
            mem_peak,
            canceled_by,
            child,
            false,
            worker_name,
            &w_id,
            &format!("uv pip install {req}"),
            None,
            false,
            occupancy_metrics,
        )
        .await;
        tracing::info!(
            workspace_id = %w_id,
            is_ok = child.is_ok(),
            "finished setting up python dependencies {}",
            job_id
        );
        child?;

        #[cfg(all(feature = "enterprise", feature = "parquet"))]
        if let Some(os) = OBJECT_STORE_CACHE_SETTINGS.read().await.clone() {
            if matches!(get_license_plan().await, LicensePlan::Pro) {
                tracing::warn!("S3 cache not available in the pro plan");
            } else {
                let venv_p = venv_p.clone();
                tokio::spawn(build_tar_and_push(os, venv_p, no_uv_install));
            }
        }
        req_paths.push(venv_p);
    }
    Ok(req_paths)
}

#[cfg(feature = "enterprise")]
use crate::JobCompletedSender;
#[cfg(feature = "enterprise")]
use crate::{common::build_envs_map, dedicated_worker::handle_dedicated_process};
#[cfg(feature = "enterprise")]
use tokio::sync::mpsc::Receiver;
#[cfg(feature = "enterprise")]
use windmill_common::variables;

#[cfg(feature = "enterprise")]
pub async fn start_worker(
    requirements_o: Option<String>,
    db: &sqlx::Pool<sqlx::Postgres>,
    inner_content: &str,
    base_internal_url: &str,
    job_dir: &str,
    worker_name: &str,
    envs: HashMap<String, String>,
    w_id: &str,
    script_path: &str,
    token: &str,
    job_completed_tx: JobCompletedSender,
    jobs_rx: Receiver<std::sync::Arc<QueuedJob>>,
    killpill_rx: tokio::sync::broadcast::Receiver<()>,
) -> error::Result<()> {
    let mut mem_peak: i32 = 0;
    let mut canceled_by: Option<CanceledBy> = None;
    let context = variables::get_reserved_variables(
        db,
        w_id,
        &token,
        "dedicated_worker@windmill.dev",
        "dedicated_worker",
        "NOT_AVAILABLE",
        "dedicated_worker",
        Some(script_path.to_string()),
        None,
        None,
        None,
        None,
        None,
        None,
        None,
    )
    .await
    .to_vec();

    let context_envs = build_envs_map(context).await;
    let additional_python_paths = handle_python_deps(
        job_dir,
        requirements_o,
        inner_content,
        w_id,
        script_path,
        &Uuid::nil(),
        db,
        worker_name,
        job_dir,
        &mut mem_peak,
        &mut canceled_by,
        &mut None,
    )
    .await?;

    let _args = None;
    let (
        import_loader,
        import_base64,
        import_datetime,
        module_dir_dot,
        _dirs,
        last,
        transforms,
        spread,
        _,
        _,
    ) = prepare_wrapper(job_dir, inner_content, script_path, _args.as_ref(), true).await?;

    {
        let indented_transforms = transforms
            .lines()
            .map(|x| format!("    {}", x))
            .collect::<Vec<String>>()
            .join("\n");

        let wrapper_content: String = format!(
            r#"
import json
{import_loader}
{import_base64}
{import_datetime}
import traceback
import sys
from {module_dir_dot} import {last} as inner_script
import re


def to_b_64(v: bytes):
    import base64
    b64 = base64.b64encode(v)
    return b64.decode('ascii')

replace_nan = re.compile(r'(?:\bNaN\b|\\u0000)')
sys.stdout.write('start\n')

for line in sys.stdin:
    if line == 'end\n':
        break
    kwargs = json.loads(line, strict=False)
    args = {{}}
{indented_transforms}
    {spread}
    for k, v in list(args.items()):
        if v == '<function call>':
            del args[k]

    try:
        res = inner_script.main(**args)
        typ = type(res)
        if typ.__name__ == 'DataFrame':
            if typ.__module__ == 'pandas.core.frame':
                res = res.values.tolist()
            elif typ.__module__ == 'polars.dataframe.frame':
                res = res.rows()
        elif typ.__name__ == 'bytes':
            res = to_b_64(res)
        elif typ.__name__ == 'dict':
            for k, v in res.items():
                if type(v).__name__ == 'bytes':
                    res[k] = to_b_64(v)
        res_json = re.sub(replace_nan, ' null ', json.dumps(res, separators=(',', ':'), default=str).replace('\n', ''))
        sys.stdout.write("wm_res[success]:" + res_json + "\n")
    except BaseException as e:
        exc_type, exc_value, exc_traceback = sys.exc_info()
        tb = traceback.format_tb(exc_traceback)
        err_json = json.dumps({{ "message": str(e), "name": e.__class__.__name__, "stack": '\n'.join(tb[1:])  }}, separators=(',', ':'), default=str).replace('\n', '')
        sys.stdout.write("wm_res[error]:" + err_json + "\n")
    sys.stdout.flush()
"#,
        );
        write_file(job_dir, "wrapper.py", &wrapper_content)?;
    }

    let reserved_variables = windmill_common::variables::get_reserved_variables(
        db,
        w_id,
        token,
        "dedicated_worker",
        "dedicated_worker",
        Uuid::nil().to_string().as_str(),
        "dedicated_worker",
        Some(script_path.to_string()),
        None,
        None,
        None,
        None,
        None,
        None,
        None,
    )
    .await;

    let mut proc_envs = HashMap::new();
    let additional_python_paths_folders = additional_python_paths.iter().join(":");
    proc_envs.insert("PYTHONPATH".to_string(), additional_python_paths_folders);
    proc_envs.insert("PATH".to_string(), PATH_ENV.to_string());
    proc_envs.insert("TZ".to_string(), TZ_ENV.to_string());
    proc_envs.insert(
        "BASE_INTERNAL_URL".to_string(),
        base_internal_url.to_string(),
    );
    proc_envs.insert("BASE_URL".to_string(), base_internal_url.to_string());
    handle_dedicated_process(
        &*PYTHON_PATH,
        job_dir,
        context_envs,
        envs,
        reserved_variables,
        proc_envs,
        ["-u", "-m", "wrapper"].to_vec(),
        killpill_rx,
        job_completed_tx,
        token,
        jobs_rx,
        worker_name,
        db,
        script_path,
        "python",
    )
    .await
}<|MERGE_RESOLUTION|>--- conflicted
+++ resolved
@@ -1054,18 +1054,15 @@
     let mut req_with_penv: Vec<(String, String)> = vec![];
 
     for req in requirements {
-<<<<<<< HEAD
+        if req.starts_with('#') {
+            continue;
+        }
         let py_prefix = if no_uv_install {
             PIP_CACHE_DIR
         } else {
             PY311_CACHE_DIR
         };
 
-=======
-        if req.starts_with('#') {
-            continue;
-        }
->>>>>>> 856cbfd7
         let venv_p = format!(
             "{py_prefix}/{}",
             req.replace(' ', "").replace('/', "").replace(':', "")
