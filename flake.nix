--- conflicted
+++ resolved
@@ -95,11 +95,8 @@
             wasm-pack
             deno
             emscripten
-<<<<<<< HEAD
-=======
             # Needed for extra dependencies
             glibc_multi
->>>>>>> 1842157b
           ]);
         };
 
