--- conflicted
+++ resolved
@@ -59,15 +59,11 @@
 	})
 	const flowStateStore = writable<FlowState>({})
 
-<<<<<<< HEAD
-	let draftTriggersFromUrl: Trigger[] | undefined = undefined
-	let selectedTriggerIndexFromUrl: number | undefined = undefined
-	let splitPanesLayoutFromUrl: Record<string, PanesLayout> | undefined = undefined
-	let tabsStateFromUrl: Record<string, string> | undefined = undefined
-=======
+	let splitPanesLayoutFromUrl: Record<string, PanesLayout> | undefined = $state(undefined)
+	let tabsStateFromUrl: Record<string, string> | undefined = $state(undefined)
 	let draftTriggersFromUrl: Trigger[] | undefined = $state(undefined)
 	let selectedTriggerIndexFromUrl: number | undefined = $state(undefined)
->>>>>>> f5f2f8f3
+
 	async function loadFlow() {
 		loading = true
 		let flow: Flow = {
