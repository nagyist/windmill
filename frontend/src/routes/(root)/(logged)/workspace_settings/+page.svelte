<script lang="ts">
	import { goto } from '$lib/navigation'
	import { page } from '$app/stores'
	import { isCloudHosted } from '$lib/cloud'
	import CenteredPage from '$lib/components/CenteredPage.svelte'
<<<<<<< HEAD
	import { Alert, Button, Tab, Tabs } from '$lib/components/common'
=======
	import { Alert, Badge, Button, Skeleton, Tab, Tabs } from '$lib/components/common'
>>>>>>> eabf4c96

	import DeployToSetting from '$lib/components/DeployToSetting.svelte'
	import ErrorOrRecoveryHandler from '$lib/components/ErrorOrRecoveryHandler.svelte'
	import PageHeader from '$lib/components/PageHeader.svelte'
	import ResourcePicker from '$lib/components/ResourcePicker.svelte'
	import ScriptPicker from '$lib/components/ScriptPicker.svelte'
	import S3FilePicker from '$lib/components/S3FilePicker.svelte'

	import Tooltip from '$lib/components/Tooltip.svelte'
	import WorkspaceUserSettings from '$lib/components/settings/WorkspaceUserSettings.svelte'
	import { WORKSPACE_SHOW_SLACK_CMD, WORKSPACE_SHOW_WEBHOOK_CLI_SYNC } from '$lib/consts'
	import {
		OauthService,
		WorkspaceService,
		JobService,
		ResourceService,
		SettingService,
		type AIProvider
	} from '$lib/gen'
	import {
		enterpriseLicense,
		copilotInfo,
		superadmin,
		userStore,
		usersWorkspaceStore,
		workspaceStore,
		isCriticalAlertsUIOpen
	} from '$lib/stores'
	import { sendUserToast } from '$lib/toast'
	import { emptyString, tryEvery } from '$lib/utils'
	import {
		XCircle,
		RotateCw,
		CheckCircle2,
		X,
		Plus,
		Loader2,
		Save,
		ExternalLink
	} from 'lucide-svelte'

	import PremiumInfo from '$lib/components/settings/PremiumInfo.svelte'
	import Toggle from '$lib/components/Toggle.svelte'
	import TestAIKey from '$lib/components/copilot/TestAIKey.svelte'
	import Portal from '$lib/components/Portal.svelte'

	import { fade } from 'svelte/transition'
	import ChangeWorkspaceName from '$lib/components/settings/ChangeWorkspaceName.svelte'
	import ChangeWorkspaceId from '$lib/components/settings/ChangeWorkspaceId.svelte'
	import ChangeWorkspaceColor from '$lib/components/settings/ChangeWorkspaceColor.svelte'
	import {
		convertBackendSettingsToFrontendSettings,
		convertFrontendToBackendSetting,
		type S3ResourceSettings
	} from '$lib/workspace_settings'
	import { base } from '$lib/base'
	import { hubPaths } from '$lib/hub'
	import ToggleButtonGroup from '$lib/components/common/toggleButton-v2/ToggleButtonGroup.svelte'
	import ToggleButton from '$lib/components/common/toggleButton-v2/ToggleButton.svelte'
	import { AI_DEFAULT_MODELS } from '$lib/components/copilot/lib'
	import Description from '$lib/components/Description.svelte'
<<<<<<< HEAD
	import ConnectionSection from '$lib/components/ConnectionSection.svelte'
=======
	import MultiSelect from 'svelte-multiselect'
	import Label from '$lib/components/Label.svelte'
	import ArgEnum from '$lib/components/ArgEnum.svelte'
>>>>>>> eabf4c96

	type GitSyncTypeMap = {
		scripts: boolean
		flows: boolean
		apps: boolean
		folders: boolean
		resourceTypes: boolean
		resources: boolean
		variables: boolean
		secrets: boolean
		schedules: boolean
		users: boolean
		groups: boolean
	}
	type GitSyncType =
		| 'script'
		| 'flow'
		| 'app'
		| 'folder'
		| 'resourcetype'
		| 'resource'
		| 'variable'
		| 'secret'
		| 'schedule'
		| 'user'
		| 'group'

	let s3FileViewer: S3FilePicker

	let slackInitialPath: string
	let slackScriptPath: string
	let teamsInitialPath: string
	let teamsScriptPath: string
	let slack_team_name: string | undefined
	let teams_team_id: string | undefined
	let teams_team_name: string | undefined
	let itemKind: 'flow' | 'script' = 'flow'
	let plan: string | undefined = undefined
	let customer_id: string | undefined = undefined
	let webhook: string | undefined = undefined
	let workspaceToDeployTo: string | undefined = undefined
	let errorHandlerSelected: 'custom' | 'slack' | 'teams' = 'slack'
	let errorHandlerInitialScriptPath: string
	let errorHandlerScriptPath: string
	let errorHandlerItemKind: 'flow' | 'script' = 'script'
	let errorHandlerExtraArgs: Record<string, any> = {}
	let errorHandlerMutedOnCancel: boolean | undefined = undefined
	let criticalAlertUIMuted: boolean | undefined = undefined
	let initialCriticalAlertUIMuted: boolean | undefined = undefined

	let aiResourcePath: string | undefined = undefined
	let aiProvider: AIProvider = 'openai'
	let aiModels: string[] = []
	let codeCompletionModel: string | undefined = undefined

	let s3ResourceSettings: S3ResourceSettings = {
		resourceType: 's3',
		resourcePath: undefined,
		publicResource: undefined,
		secondaryStorage: undefined
	}
	let gitSyncSettings: {
		include_path: string[]
		repositories: {
			exclude_types_override: GitSyncTypeMap
			script_path: string
			git_repo_resource_path: string
			use_individual_branch: boolean
			group_by_folder: boolean
		}[]
		include_type: GitSyncTypeMap
	}
	let gitSyncTestJobs: {
		jobId: string | undefined
		status: 'running' | 'success' | 'failure' | undefined
	}[]
	let workspaceDefaultAppPath: string | undefined = undefined
	let workspaceEncryptionKey: string | undefined = undefined
	let editedWorkspaceEncryptionKey: string | undefined = undefined
	let workspaceReencryptionInProgress: boolean = false
	let encryptionKeyRegex = /^[a-zA-Z0-9]{64}$/
<<<<<<< HEAD
	let codeCompletionEnabled: boolean = false
	let selected: AiProviderTypes = 'openai'
	let slack_tabs: 'slack_commands' | 'teams_commands' = 'slack_commands'
=======
>>>>>>> eabf4c96
	let tab =
		($page.url.searchParams.get('tab') as
			| 'users'
			| 'slack'
			| 'premium'
			| 'general'
			| 'webhook'
			| 'deploy_to'
			| 'error_handler') ?? 'users'
	let usingOpenaiClientCredentialsOauth = false

	const latestGitSyncHubScript = hubPaths.gitSync

	async function editWorkspaceCommand(platform: 'slack' | 'teams'): Promise<void> {
		if (platform === 'slack') {
			if (slackInitialPath === slackScriptPath) return
			slackInitialPath = slackScriptPath
		} else {
			if (teamsInitialPath === teamsScriptPath) return
			teamsInitialPath = teamsScriptPath
		}

		let scriptPath = platform === 'slack' ? slackScriptPath : teamsScriptPath
		let commandScriptKey = platform === 'slack' ? 'slack_command_script' : 'teams_command_script'
		let updateCommandScript =
			platform === 'slack' ? WorkspaceService.editSlackCommand : WorkspaceService.editTeamsCommand

		if (scriptPath) {
			console.log('editWorkspaceCommand', scriptPath)
			console.log('itemKind', itemKind)
			await updateCommandScript({
				workspace: $workspaceStore!,
				requestBody: { [commandScriptKey]: `${itemKind}/${scriptPath}` }
			})
			sendUserToast(`${platform} command script set to ${scriptPath}`)
		} else {
			await WorkspaceService.editSlackCommand({
				workspace: $workspaceStore!,
				requestBody: { [commandScriptKey]: undefined }
			})
			sendUserToast(`${platform} command script removed`)
		}
	}

	async function editSlackCommand(): Promise<void> {
		await editWorkspaceCommand('slack')
	}

	async function editTeamsCommand(): Promise<void> {
		await editWorkspaceCommand('teams')
	}

	async function editWebhook(): Promise<void> {
		// in JS, an empty string is also falsy
		if (webhook) {
			await WorkspaceService.editWebhook({
				workspace: $workspaceStore!,
				requestBody: { webhook }
			})
			sendUserToast(`webhook set to ${webhook}`)
		} else {
			await WorkspaceService.editWebhook({
				workspace: $workspaceStore!,
				requestBody: { webhook: undefined }
			})
			sendUserToast(`webhook removed`)
		}
	}

	async function editCopilotConfig(): Promise<void> {
		if (aiResourcePath) {
			await WorkspaceService.editCopilotConfig({
				workspace: $workspaceStore!,
				requestBody: {
					ai_resource: {
						path: aiResourcePath,
						provider: aiProvider
					},
					code_completion_model: codeCompletionModel,
					ai_models: aiModels
				}
			})
			copilotInfo.set({
				ai_provider: aiProvider,
				exists_ai_resource: true,
				code_completion_model: codeCompletionModel,
				ai_models: aiModels
			})
		} else {
			await WorkspaceService.editCopilotConfig({
				workspace: $workspaceStore!,
				requestBody: {
					ai_resource: undefined,
					code_completion_model: codeCompletionModel,
					ai_models: []
				}
			})
			copilotInfo.set({
				ai_provider: 'openai',
				exists_ai_resource: false,
				code_completion_model: codeCompletionModel,
				ai_models: []
			})
		}
		sendUserToast(`Copilot settings updated`)
	}

	async function editWindmillLFSSettings(): Promise<void> {
		const large_file_storage = convertFrontendToBackendSetting(s3ResourceSettings)
		await WorkspaceService.editLargeFileStorageConfig({
			workspace: $workspaceStore!,
			requestBody: {
				large_file_storage: large_file_storage
			}
		})
		console.log('Large file storage settings changed', large_file_storage)
		sendUserToast(`Large file storage settings changed`)
	}

	async function editWindmillGitSyncSettings(): Promise<void> {
		let alreadySeenResource: string[] = []
		let repositories = gitSyncSettings.repositories.map((elmt) => {
			alreadySeenResource.push(elmt.git_repo_resource_path)
			let exclude_types_override = gitSyncTypeMapToArray(elmt.exclude_types_override, true)
			return {
				exclude_types_override: exclude_types_override,
				script_path: elmt.script_path,
				git_repo_resource_path: `$res:${elmt.git_repo_resource_path.replace('$res:', '')}`,
				use_individual_branch: elmt.use_individual_branch,
				group_by_folder: elmt.group_by_folder
			}
		})

		let include_path = gitSyncSettings.include_path.filter((elmt) => {
			return !emptyString(elmt)
		})

		let include_type = gitSyncTypeMapToArray(gitSyncSettings.include_type, true)

		if (alreadySeenResource.some((res, index) => alreadySeenResource.indexOf(res) !== index)) {
			sendUserToast('Same Git resource used more than once', true)
			return
		}
		if (repositories.length > 0 || include_path.length > 1 || include_path[0] !== 'f/**') {
			await WorkspaceService.editWorkspaceGitSyncConfig({
				workspace: $workspaceStore!,
				requestBody: {
					git_sync_settings: {
						repositories: repositories,
						include_path: include_path,
						include_type: include_type
					}
				}
			})
			sendUserToast('Workspace Git sync settings updated')
		} else {
			await WorkspaceService.editWorkspaceGitSyncConfig({
				workspace: $workspaceStore!,
				requestBody: {
					git_sync_settings: undefined
				}
			})
			sendUserToast('Workspace Git sync settings reset')
		}
	}

	function gitSyncTypeMapToArray(typesMap: GitSyncTypeMap, expectedValue: boolean): GitSyncType[] {
		let result: GitSyncType[] = []
		if (typesMap.scripts == expectedValue) {
			result.push('script')
		}
		if (typesMap.flows == expectedValue) {
			result.push('flow')
		}
		if (typesMap.apps == expectedValue) {
			result.push('app')
		}
		if (typesMap.folders == expectedValue) {
			result.push('folder')
		}
		if (typesMap.resourceTypes == expectedValue) {
			result.push('resourcetype')
		}
		if (typesMap.resources == expectedValue) {
			result.push('resource')
		}
		if (typesMap.variables == expectedValue) {
			result.push('variable')
		}
		if (typesMap.secrets == expectedValue) {
			result.push('secret')
		}
		if (typesMap.schedules == expectedValue) {
			result.push('schedule')
		}
		if (typesMap.users == expectedValue) {
			result.push('user')
		}
		if (typesMap.groups == expectedValue) {
			result.push('group')
		}
		return result
	}

	function resetGitSyncRepositoryExclude(type: string) {
		gitSyncSettings.repositories.forEach((elmt) => {
			elmt.exclude_types_override[type] = false
		})
	}

	async function editWorkspaceDefaultApp(appPath: string | undefined): Promise<void> {
		if (emptyString(appPath)) {
			await WorkspaceService.editWorkspaceDefaultApp({
				workspace: $workspaceStore!,
				requestBody: {
					default_app_path: undefined
				}
			})
			sendUserToast('Workspace default app reset')
		} else {
			await WorkspaceService.editWorkspaceDefaultApp({
				workspace: $workspaceStore!,
				requestBody: {
					default_app_path: appPath
				}
			})
			sendUserToast('Workspace default app set')
		}
	}

	async function loadWorkspaceEncryptionKey(): Promise<void> {
		let resp = await WorkspaceService.getWorkspaceEncryptionKey({
			workspace: $workspaceStore!
		})
		workspaceEncryptionKey = resp.key
		editedWorkspaceEncryptionKey = resp.key
	}

	async function setWorkspaceEncryptionKey(): Promise<void> {
		if (
			emptyString(editedWorkspaceEncryptionKey) ||
			workspaceEncryptionKey === editedWorkspaceEncryptionKey
		) {
			return
		}
		const timeStart = new Date().getTime()
		workspaceReencryptionInProgress = true
		await WorkspaceService.setWorkspaceEncryptionKey({
			workspace: $workspaceStore!,
			requestBody: {
				new_key: editedWorkspaceEncryptionKey ?? '' // cannot be undefined at this point
			}
		})
		await loadWorkspaceEncryptionKey()
		const timeEnd = new Date().getTime()
		sendUserToast('All workspace secrets have been re-encrypted with the new key')
		setTimeout(() => {
			workspaceReencryptionInProgress = false
		}, 1000 - (timeEnd - timeStart))
	}

	let loadedSettings = false
	async function loadSettings(): Promise<void> {
		const settings = await WorkspaceService.getSettings({ workspace: $workspaceStore! })
		slack_team_name = settings.slack_name
		teams_team_id = settings.teams_team_id
		teams_team_name = settings.teams_team_name
		if (settings.slack_command_script) {
			itemKind = settings.slack_command_script.split('/')[0] as 'flow' | 'script'
		}
		if (settings.teams_command_script) {
			itemKind = settings.teams_command_script.split('/')[0] as 'flow' | 'script'
		}
		slackScriptPath = (settings.slack_command_script ?? '').split('/').slice(1).join('/')
		teamsScriptPath = (settings.teams_command_script ?? '').split('/').slice(1).join('/')
		slackInitialPath = slackScriptPath
		teamsInitialPath = teamsScriptPath
		plan = settings.plan
		customer_id = settings.customer_id
		workspaceToDeployTo = settings.deploy_to
		webhook = settings.webhook

		aiResourcePath = settings.ai_resource?.path
		aiProvider = settings.ai_resource?.provider ?? 'openai'
		codeCompletionModel = settings.code_completion_model
		aiModels = settings.ai_models

		errorHandlerItemKind = settings.error_handler?.split('/')[0] as 'flow' | 'script'
		errorHandlerScriptPath = (settings.error_handler ?? '').split('/').slice(1).join('/')
		errorHandlerInitialScriptPath = errorHandlerScriptPath
		errorHandlerMutedOnCancel = settings.error_handler_muted_on_cancel
		criticalAlertUIMuted = settings.mute_critical_alerts
		initialCriticalAlertUIMuted = settings.mute_critical_alerts
		if (emptyString($enterpriseLicense)) {
			errorHandlerSelected = 'custom'
		} else {
			errorHandlerSelected = 
				emptyString(errorHandlerScriptPath) ? 'custom' :
				(errorHandlerScriptPath.startsWith('hub/') && errorHandlerScriptPath.endsWith('/workspace-or-schedule-error-handler-slack')) ? 'slack' :
				(errorHandlerScriptPath.endsWith('/workspace-or-schedule-error-handler-teams')) ? 'teams' :
				'custom'
		}
		errorHandlerExtraArgs = settings.error_handler_extra_args ?? {}
		workspaceDefaultAppPath = settings.default_app

		s3ResourceSettings = convertBackendSettingsToFrontendSettings(settings.large_file_storage)

		if (settings.git_sync !== undefined && settings.git_sync !== null) {
			gitSyncTestJobs = []
			gitSyncSettings = {
				include_path:
					settings.git_sync.include_path?.length ?? 0 > 0
						? settings.git_sync.include_path ?? []
						: ['f/**'],
				repositories: (settings.git_sync.repositories ?? []).map((settings) => {
					gitSyncTestJobs.push({
						jobId: undefined,
						status: undefined
					})
					return {
						git_repo_resource_path: settings.git_repo_resource_path.replace('$res:', ''),
						script_path: settings.script_path,
						use_individual_branch: settings.use_individual_branch ?? false,
						group_by_folder: settings.group_by_folder ?? false,
						exclude_types_override: {
							scripts: (settings.exclude_types_override?.indexOf('script') ?? -1) >= 0,
							flows: (settings.exclude_types_override?.indexOf('flow') ?? -1) >= 0,
							apps: (settings.exclude_types_override?.indexOf('app') ?? -1) >= 0,
							resourceTypes: (settings.exclude_types_override?.indexOf('resourcetype') ?? -1) >= 0,
							resources: (settings.exclude_types_override?.indexOf('resource') ?? -1) >= 0,
							variables: (settings.exclude_types_override?.indexOf('variable') ?? -1) >= 0,
							secrets: (settings.exclude_types_override?.indexOf('secret') ?? -1) >= 0,
							schedules: (settings.exclude_types_override?.indexOf('schedule') ?? -1) >= 0,
							folders: (settings.exclude_types_override?.indexOf('folder') ?? -1) >= 0,
							users: (settings.exclude_types_override?.indexOf('user') ?? -1) >= 0,
							groups: (settings.exclude_types_override?.indexOf('group') ?? -1) >= 0
						}
					}
				}),
				include_type: {
					scripts: (settings.git_sync.include_type?.indexOf('script') ?? -1) >= 0,
					flows: (settings.git_sync.include_type?.indexOf('flow') ?? -1) >= 0,
					apps: (settings.git_sync.include_type?.indexOf('app') ?? -1) >= 0,
					resourceTypes: (settings.git_sync.include_type?.indexOf('resourcetype') ?? -1) >= 0,
					resources: (settings.git_sync.include_type?.indexOf('resource') ?? -1) >= 0,
					variables: (settings.git_sync.include_type?.indexOf('variable') ?? -1) >= 0,
					secrets: (settings.git_sync.include_type?.indexOf('secret') ?? -1) >= 0,
					schedules: (settings.git_sync.include_type?.indexOf('schedule') ?? -1) >= 0,
					folders: (settings.git_sync.include_type?.indexOf('folder') ?? -1) >= 0,
					users: (settings.git_sync.include_type?.indexOf('user') ?? -1) >= 0,
					groups: (settings.git_sync.include_type?.indexOf('group') ?? -1) >= 0
				}
			}
		} else {
			gitSyncSettings = {
				include_path: ['f/**'],
				repositories: [],
				include_type: {
					scripts: true,
					flows: true,
					apps: true,
					folders: true,
					resourceTypes: false,
					resources: false,
					variables: false,
					secrets: false,
					schedules: false,
					users: false,
					groups: false
				}
			}
			gitSyncTestJobs = []
		}
		if (settings.deploy_ui != undefined && settings.deploy_ui != null) {
			deployUiSettings = {
				include_path:
					settings.deploy_ui.include_path?.length ?? 0 > 0
						? settings.deploy_ui.include_path ?? []
						: [],
				include_type: {
					scripts: (settings.deploy_ui.include_type?.indexOf('script') ?? -1) >= 0,
					flows: (settings.deploy_ui.include_type?.indexOf('flow') ?? -1) >= 0,
					apps: (settings.deploy_ui.include_type?.indexOf('app') ?? -1) >= 0,
					resources: (settings.deploy_ui.include_type?.indexOf('resource') ?? -1) >= 0,
					variables: (settings.deploy_ui.include_type?.indexOf('variable') ?? -1) >= 0,
					secrets: (settings.deploy_ui.include_type?.indexOf('secret') ?? -1) >= 0
				}
			}
		}

		// check openai_client_credentials_oauth
		usingOpenaiClientCredentialsOauth = await ResourceService.existsResourceType({
			workspace: $workspaceStore!,
			path: 'openai_client_credentials_oauth'
		})

		loadedSettings = true
	}

	let deployUiSettings: {
		include_path: string[]
		include_type: {
			scripts: boolean
			flows: boolean
			apps: boolean
			resources: boolean
			variables: boolean
			secrets: boolean
		}
	}

	$: $workspaceStore && loadSettings()

	async function editErrorHandler() {
		if (errorHandlerScriptPath) {
			if (errorHandlerScriptPath !== undefined && isSlackHandler(errorHandlerScriptPath)) {
				errorHandlerExtraArgs['slack'] = '$res:f/slack_bot/bot_token'
			}
			await WorkspaceService.editErrorHandler({
				workspace: $workspaceStore!,
				requestBody: {
					error_handler: `${errorHandlerItemKind}/${errorHandlerScriptPath}`,
					error_handler_extra_args: errorHandlerExtraArgs,
					error_handler_muted_on_cancel: errorHandlerMutedOnCancel
				}
			})
			sendUserToast(`workspace error handler set to ${errorHandlerScriptPath}`)
		} else {
			await WorkspaceService.editErrorHandler({
				workspace: $workspaceStore!,
				requestBody: {
					error_handler: undefined,
					error_handler_extra_args: undefined,
					error_handler_muted_on_cancel: undefined
				}
			})
			sendUserToast(`workspace error handler removed`)
		}
	}

	function isSlackHandler(scriptPath: string) {
		return (
			scriptPath.startsWith('hub/') &&
			scriptPath.endsWith('/workspace-or-schedule-error-handler-slack')
		)
	}

	async function runGitSyncTestJob(settingsIdx: number) {
		let gitSyncRepository = gitSyncSettings.repositories[settingsIdx]
		if (emptyString(gitSyncRepository.script_path)) {
			return
		}
		let jobId = await JobService.runScriptByPath({
			workspace: $workspaceStore!,
			path: hubPaths.gitSyncTest,
			skipPreprocessor: true,
			requestBody: {
				repo_url_resource_path: gitSyncRepository.git_repo_resource_path.replace('$res:', '')
			}
		})
		gitSyncTestJobs[settingsIdx] = {
			jobId: jobId,
			status: 'running'
		}
		tryEvery({
			tryCode: async () => {
				const testResult = await JobService.getCompletedJob({
					workspace: $workspaceStore!,
					id: jobId
				})
				gitSyncTestJobs[settingsIdx].status = testResult.success ? 'success' : 'failure'
			},
			timeoutCode: async () => {
				try {
					await JobService.cancelQueuedJob({
						workspace: $workspaceStore!,
						id: jobId,
						requestBody: {
							reason: 'Git sync test job timed out after 5s'
						}
					})
				} catch (err) {
					console.error(err)
				}
			},
			interval: 500,
			timeout: 5000
		})
	}

	async function editCriticalAlertMuteSetting() {
		await SettingService.workspaceMuteCriticalAlertsUi({
			workspace: $workspaceStore!,
			requestBody: {
				mute_critical_alerts: criticalAlertUIMuted
			}
		})
		sendUserToast(
			`Critical alert UI mute setting for workspace is set to ${criticalAlertUIMuted}\nreloading page...`
		)
		// reload page after change of setting
		setTimeout(() => {
			window.location.reload()
		}, 3000)
	}

	function updateFromSearchTab(searchTab: string | null) {
		if (searchTab && searchTab !== tab) {
			tab = searchTab as typeof tab
		}
	}

	$: updateFromSearchTab($page.url.searchParams.get('tab'))
</script>

<Portal name="workspace-settings">
	<S3FilePicker bind:this={s3FileViewer} readOnlyMode={false} fromWorkspaceSettings={true} />
</Portal>

<CenteredPage>
	{#if $userStore?.is_admin || $superadmin}
		<PageHeader title="Workspace settings: {$workspaceStore}"
			>{#if $superadmin}
				<Button
					variant="border"
					color="dark"
					size="sm"
					on:click={() => goto('#superadmin-settings')}
				>
					Instance settings
				</Button>
			{/if}</PageHeader
		>

		<div class="overflow-x-auto scrollbar-hidden">
			<Tabs
				bind:selected={tab}
				on:selected={() => {
					// setQueryWithoutLoad($page.url, [{ key: 'tab', value: tab }], 0)
					$page.url.searchParams.set('tab', tab)
					goto(`?${$page.url.searchParams.toString()}`)
				}}
			>
				<Tab size="xs" value="users">
					<div class="flex gap-2 items-center my-1"> Users</div>
				</Tab>
				<Tab size="xs" value="git_sync">
					<div class="flex gap-2 items-center my-1">Git Sync</div>
				</Tab>
				<Tab size="xs" value="deploy_to">
					<div class="flex gap-2 items-center my-1">Deployment UI</div>
				</Tab>
				{#if WORKSPACE_SHOW_SLACK_CMD}
					<Tab size="xs" value="slack">
						<div class="flex gap-2 items-center my-1"> Slack / Teams</div>
					</Tab>
				{/if}
				{#if isCloudHosted()}
					<Tab size="xs" value="premium">
						<div class="flex gap-2 items-center my-1"> Premium Plans </div>
					</Tab>
				{/if}
				{#if WORKSPACE_SHOW_WEBHOOK_CLI_SYNC}
					<Tab size="xs" value="webhook">
						<div class="flex gap-2 items-center my-1">Webhook</div>
					</Tab>
				{/if}
				<Tab size="xs" value="error_handler">
					<div class="flex gap-2 items-center my-1">Error Handler</div>
				</Tab>
				<Tab size="xs" value="ai">
					<div class="flex gap-2 items-center my-1">Windmill AI</div>
				</Tab>
				<Tab size="xs" value="windmill_lfs">
					<div class="flex gap-2 items-center my-1"> Object Storage (S3)</div>
				</Tab>
				<Tab size="xs" value="default_app">
					<div class="flex gap-2 items-center my-1"> Default App </div>
				</Tab>
				<Tab size="xs" value="encryption">
					<div class="flex gap-2 items-center my-1"> Encryption </div>
				</Tab>
				<Tab size="xs" value="general">
					<div class="flex gap-2 items-center my-1"> General </div>
				</Tab>
			</Tabs>
		</div>
		{#if !loadedSettings}
			<Skeleton layout={[1, [40]]} />
		{:else if tab == 'users'}
			<WorkspaceUserSettings />
		{:else if tab == 'deploy_to'}
			<div class="flex flex-col gap-4 my-8">
				<div class="flex flex-col gap-1">
					<div class="text-primary text-lg font-semibold">
						Link this Workspace to another Staging / Prod Workspace
					</div>
					<Description link="https://www.windmill.dev/docs/core_concepts/staging_prod">
						Connecting this workspace with another staging/production workspace enables web-based
						deployment to that workspace.
					</Description>
				</div>
			</div>
			{#if $enterpriseLicense}
				<DeployToSetting bind:workspaceToDeployTo bind:deployUiSettings />
			{:else}
				<div class="my-2"
					><Alert type="error" title="Enterprise license required"
						>Deploy to staging/prod from the web UI is only available with an enterprise license</Alert
					></div
				>
			{/if}
		{:else if tab == 'premium'}
			<PremiumInfo {customer_id} {plan} />
		{:else if tab == 'slack'}
			<div class="flex flex-col gap-4 my-8">
				<div class="flex flex-col gap-1">
					<div class="text-primary text-lg font-semibold"
						>Workspace connections to Slack and Teams</div
					>
					<Description link="https://www.windmill.dev/docs/integrations/slack">
						With workspace connections, you can trigger scripts or flows with a '/windmill' command
						with your Slack or Teams bot.
					</Description>
				</div>

				<Tabs bind:selected={slack_tabs}>
					<Tab size="xs" value="slack_commands">
						<div class="flex gap-2 items-center my-1"> Slack</div>
					</Tab>
					<Tab size="xs" value="teams_commands">
						<div class="flex gap-2 items-center my-1"> Teams</div>
					</Tab>
				</Tabs>

				{#if slack_tabs === 'slack_commands'}
					<ConnectionSection
						platform="slack"
						teamName={slack_team_name}
						bind:scriptPath={slackScriptPath}
						bind:initialPath={slackInitialPath}
						bind:itemKind
						onDisconnect={async () => {
							await OauthService.disconnectSlack({ workspace: $workspaceStore ?? '' })
							loadSettings()
							sendUserToast('Disconnected Slack')
						}}
						onSelect={editSlackCommand}
						connectHref="{base}/api/oauth/connect_slack"
						createScriptHref="{base}/scripts/add?hub=hub%2F314%2Fslack%2Fexample_of_responding_to_a_slack_command_slack"
						createFlowHref="{base}/flows/add?hub=28"
						documentationLink="https://www.windmill.dev/docs/integrations/slack"
						onLoadSettings={loadSettings}
						display_name={slack_team_name}
					/>
				{:else if slack_tabs === 'teams_commands'}
					{#if !$enterpriseLicense}
						<div class="pt-4" />
						<Alert type="info" title="Workspace Teams commands is an EE feature">
							Workspace Teams commands is a Windmill EE feature. It enables using your current Slack / Teams
							connection to run a custom script and send notifications.
						</Alert>
						<div class="pb-2" />
					{/if}
					<ConnectionSection
						platform="teams"
						teamName={teams_team_id}
						bind:scriptPath={teamsScriptPath}
						bind:initialPath={teamsInitialPath}
						bind:itemKind
						onDisconnect={async () => {
							await OauthService.disconnectTeams({ workspace: $workspaceStore ?? '' })
							loadSettings()
							sendUserToast('Disconnected Teams')
						}}
						onSelect={editTeamsCommand}
						connectHref={undefined}
						createScriptHref="{base}/scripts/add?hub=hub%2F314%2Fteams%2Fexample_of_responding_to_a_teams_command"
						createFlowHref="{base}/flows/add?hub=28"
						documentationLink="https://www.windmill.dev/docs/integrations/teams"
						onLoadSettings={loadSettings}
						display_name={teams_team_name}
					/>
				{/if}
			</div>
		{:else if tab == 'general'}
			<div class="flex flex-col gap-4 my-8">
				<div class="flex flex-col gap-1">
					<div class=" text-primary text-lg font-semibold">General</div>
					<Description link="https://www.windmill.dev/docs/core_concepts/workspace_settings">
						Configure general workspace settings.
					</Description>
				</div>
			</div>

			<div class="flex flex-col gap-10">
				<ChangeWorkspaceName />
				<ChangeWorkspaceId />
				<ChangeWorkspaceColor />
			</div>

			<PageHeader title="Export workspace" primary={false} />
			<div class="flex justify-start">
				<Button
					size="sm"
					href="{base}/api/w/{$workspaceStore ?? ''}/workspaces/tarball?archive_type=zip"
					target="_blank"
				>
					Export workspace as zip file
				</Button>
			</div>

			<div class="mt-20" />
			<PageHeader title="Delete workspace" primary={false} />
			{#if $superadmin}
				<p class="italic text-xs">
					When deleting the workspace, it will be archived for a short period of time and then
					permanently deleted.
				</p>
			{:else}
				<p class="italic text-xs"> Only instance superadmins can delete a workspace. </p>
			{/if}
			{#if $workspaceStore === 'admins' || $workspaceStore === 'starter'}
				<p class="italic text-xs">
					This workspace cannot be deleted as it has a special function. Consult the documentation
					for more information.
				</p>
			{/if}
			<div class="flex gap-2">
				<Button
					color="red"
					disabled={$workspaceStore === 'admins' || $workspaceStore === 'starter'}
					size="sm"
					btnClasses="mt-2"
					on:click={async () => {
						await WorkspaceService.archiveWorkspace({ workspace: $workspaceStore ?? '' })
						sendUserToast(`Archived workspace ${$workspaceStore}`)
						workspaceStore.set(undefined)
						usersWorkspaceStore.set(undefined)
						goto('/user/workspaces')
					}}
				>
					Archive workspace
				</Button>

				{#if $superadmin}
					<Button
						color="red"
						disabled={$workspaceStore === 'admins' || $workspaceStore === 'starter'}
						size="sm"
						btnClasses="mt-2"
						on:click={async () => {
							await WorkspaceService.deleteWorkspace({ workspace: $workspaceStore ?? '' })
							sendUserToast(`Deleted workspace ${$workspaceStore}`)
							workspaceStore.set(undefined)
							usersWorkspaceStore.set(undefined)
							goto('/user/workspaces')
						}}
					>
						Delete workspace (superadmin)
					</Button>
				{/if}
			</div>
		{:else if tab == 'webhook'}
			<div class="flex flex-col gap-4 my-8">
				<div class="flex flex-col gap-1">
					<div class=" text-primary text-lg font-semibold"> Workspace Webhook</div>
					<Description
						link="https://www.windmill.dev/docs/core_concepts/webhooks#workspace-webhook"
					>
						Connect your Windmill workspace to an external service to sync or get notified about any
						change.
					</Description>
				</div>
			</div>
			<div class="flex flex-col gap-4 my-4">
				<div class="flex flex-col gap-1">
					<div class=" text-primary text-base font-semibold"> URL to send requests to</div>
					<div class="text-tertiary text-xs">
						This URL will be POSTed to with a JSON body depending on the type of event. The type is
						indicated by the type field. The other fields are dependent on the type.
					</div>
				</div>
			</div>
			<div class="flex gap-2">
				<input class="justify-start" type="text" bind:value={webhook} />
				<Button color="blue" btnClasses="justify-end" on:click={editWebhook}>Set webhook</Button>
			</div>
		{:else if tab == 'error_handler'}
			{#if !$enterpriseLicense}
				<div class="pt-4" />
				<Alert type="info" title="Workspace error handler is an EE feature">
					Workspace error handler is a Windmill EE feature. It enables using your current Slack
					connection or a custom script to send notifications anytime any job would fail.
				</Alert>
				<div class="pb-2" />
			{/if}
			<div class="flex flex-col gap-4 my-8">
				<div class="flex flex-col gap-1">
					<div class="text-primary text-lg font-semibold"> Workspace Error Handler</div>
					<Description
						link="https://www.windmill.dev/docs/core_concepts/error_handling#workspace-error-handler"
					>
						Define a script or flow to be executed automatically in case of error in the workspace.
					</Description>
				</div>
			</div>
			<div class="flex flex-col gap-4 my-4">
				<div class="flex flex-col gap-1">
					<div class="text-primary text-base font-semibold">
						Script or flow to run as error handler</div
					>
				</div>
			</div>
			<ErrorOrRecoveryHandler
				isEditable={true}
				errorOrRecovery="error"
				showScriptHelpText={true}
				customInitialScriptPath={errorHandlerInitialScriptPath}
				bind:handlerSelected={errorHandlerSelected}
				bind:handlerPath={errorHandlerScriptPath}
				customScriptTemplate="/scripts/add?hub=hub%2F9083%2Fwindmill%2Fworkspace_error_handler_template"
				bind:customHandlerKind={errorHandlerItemKind}
				bind:handlerExtraArgs={errorHandlerExtraArgs}
			>
				<svelte:fragment slot="custom-tab-tooltip">
					<Tooltip>
						<div class="flex gap-20 items-start mt-3">
							<div class="text-sm">
								The following args will be passed to the error handler:
								<ul class="mt-1 ml-2">
									<li><b>path</b>: The path of the script or flow that errored.</li>
									<li>
										<b>email</b>: The email of the user who ran the script or flow that errored.
									</li>
									<li><b>error</b>: The error details.</li>
									<li><b>job_id</b>: The job id.</li>
									<li><b>is_flow</b>: Whether the error comes from a flow.</li>
									<li><b>workspace_id</b>: The workspace id of the failed script or flow.</li>
								</ul>
								<br />
								The error handler will be executed by the automatically created group g/error_handler.
								If your error handler requires variables or resources, you need to add them to the group.
							</div>
						</div>
					</Tooltip>
				</svelte:fragment>
			</ErrorOrRecoveryHandler>

			<div class="flex flex-col mt-5 gap-5 items-start">
				<Toggle
					disabled={!$enterpriseLicense ||
						((errorHandlerSelected === 'slack' || errorHandlerSelected === 'teams') &&
							!emptyString(errorHandlerScriptPath) &&
							emptyString(errorHandlerExtraArgs['channel']))}
					bind:checked={errorHandlerMutedOnCancel}
					options={{ right: 'Do not run error handler for canceled jobs' }}
				/>
				<Button
					disabled={!$enterpriseLicense ||
						((errorHandlerSelected === 'slack' || errorHandlerSelected === 'teams') &&
							!emptyString(errorHandlerScriptPath) &&
							emptyString(errorHandlerExtraArgs['channel']))}
					size="sm"
					on:click={editErrorHandler}
				>
					Save
				</Button>
			</div>
			<div class="flex flex-col gap-4 my-8">
				<div class="flex flex-col gap-1">
					<div class="text-primary text-lg font-semibold"> Workspace Critical Alerts</div>
					<Description link="https://www.windmill.dev/docs/core_concepts/critical_alerts">
						Critical alerts within the scope of a workspace are sent to the workspace admins through
						a UI notification.
					</Description>
					<div class="flex flex-col mt-5 gap-5 items-start">
						<Button
							disabled={!$enterpriseLicense}
							size="sm"
							on:click={() => isCriticalAlertsUIOpen.set(true)}
						>
							Show critical alerts
						</Button>
						<Toggle
							disabled={!$enterpriseLicense}
							bind:checked={criticalAlertUIMuted}
							options={{ right: 'Mute critical alerts UI for this workspace' }}
						/>
						<Button
							disabled={!$enterpriseLicense || criticalAlertUIMuted == initialCriticalAlertUIMuted}
							size="sm"
							on:click={editCriticalAlertMuteSetting}
						>
							Save mute setting
						</Button>
					</div>
				</div>
			</div>
		{:else if tab == 'ai'}
			<div class="flex flex-col gap-4 my-8">
				<div class="flex flex-col gap-1">
					<div class="text-primary text-lg font-semibold"> Windmill AI</div>
					<Description>Select an OpenAI resource to unlock Windmill AI features.</Description>
					<Description link="https://www.windmill.dev/docs/core_concepts/ai_generation">
						Windmill AI supports integration with your preferred AI provider for all AI features.
					</Description>
				</div>
			</div>

			<div class="flex flex-col gap-4">
				<ToggleButtonGroup
					bind:selected={aiProvider}
					on:selected={() => {
						aiResourcePath = ''
						aiModels = []
						codeCompletionModel = undefined
					}}
				>
					<ToggleButton value="openai" label="OpenAI" />
					<ToggleButton value="anthropic" label="Anthropic" />
					<ToggleButton value="mistral" label="Mistral" />
					<ToggleButton value="deepseek" label="DeepSeek" />
					<ToggleButton value="groq" label="Groq" />
					<ToggleButton value="openrouter" label="OpenRouter" />
					<ToggleButton
						value="customai"
						label={'Custom AI' + ($enterpriseLicense ? '' : ' (EE)')}
						disabled={!$enterpriseLicense}
						tooltip="Configure a custom AI provider that is OpenAI API compatible"
						showTooltipIcon
					/>
				</ToggleButtonGroup>
				<div class="flex gap-1">
					{#key aiProvider}
						<ResourcePicker
							resourceType={usingOpenaiClientCredentialsOauth
								? 'openai_client_credentials_oauth'
								: aiProvider}
							initialValue={aiResourcePath}
							bind:value={aiResourcePath}
							on:change={() => {
								if (aiResourcePath && aiModels.length === 0) {
									if (aiProvider !== 'customai') {
										aiModels = AI_DEFAULT_MODELS[aiProvider].slice(0, 1)
									}
								}
							}}
						/>
						<TestAIKey
							disabled={!aiResourcePath || (aiProvider === 'customai' && aiModels.length === 0)}
							resourcePath={aiResourcePath}
							{aiProvider}
							model={aiProvider === 'customai' ? aiModels[0] : AI_DEFAULT_MODELS[aiProvider][0]}
						/>
					{/key}
				</div>

				{#if aiResourcePath}
					<Label label="Enabled models">
						<MultiSelect
							options={AI_DEFAULT_MODELS[aiProvider]}
							ulOptionsClass={'!bg-surface-secondary'}
							allowUserOptions="append"
							bind:selected={aiModels}
						/>
					</Label>

					<div class="flex flex-col gap-2">
						<Toggle
							on:change={() => {
								if (codeCompletionModel != undefined) {
									codeCompletionModel = undefined
								} else {
									codeCompletionModel = AI_DEFAULT_MODELS[aiProvider][0] ?? ''
								}
							}}
							checked={codeCompletionModel != undefined}
							options={{
								right: 'Code completion'
							}}
						/>

						{#if codeCompletionModel != undefined}
							<Label label="Code completion model">
								<ArgEnum
									enum_={AI_DEFAULT_MODELS[aiProvider]}
									bind:value={codeCompletionModel}
									disabled={false}
									autofocus={false}
									defaultValue={undefined}
									valid={true}
									create={true}
									required={false}
								/>
							</Label>
						{/if}
					</div>
				{/if}
				<Button
					disabled={(aiResourcePath && aiModels.length === 0) ||
						(codeCompletionModel != undefined && codeCompletionModel.length === 0)}
					size="sm"
					on:click={editCopilotConfig}
				>
					Save
				</Button>
			</div>
		{:else if tab == 'windmill_lfs'}
			<div class="flex flex-col gap-4 my-8">
				<div class="flex flex-col gap-1">
					<div class="text-primary text-lg font-semibold"
						>Workspace Object Storage (S3/Azure Blob)</div
					>
					<Description
						link="https://www.windmill.dev/docs/core_concepts/object_storage_in_windmill#workspace-object-storage"
					>
						Connect your Windmill workspace to your S3 bucket or your Azure Blob storage to enable
						users to read and write from S3 without having to have access to the credentials.
					</Description>
				</div>
			</div>
			{#if !$enterpriseLicense}
				<Alert type="info" title="S3 storage is limited to 20 files in Windmill CE">
					Windmill S3 bucket browser will not work for buckets containing more than 20 files and
					uploads are limited to files {'<'} 50MB. Consider upgrading to Windmill EE to use this feature
					with large buckets.
				</Alert>
			{:else}
				<Alert type="info" title="Logs storage is set at the instance level">
					This setting is only for storage of large files allowing to upload files directly to
					object storage using S3Object and use the wmill sdk to read and write large files backed
					by an object storage. Large-scale log management and distributed dependency caching is
					under <a
						href="https://www.windmill.dev/docs/core_concepts/object_storage_in_windmill#instance-object-storage"
						class="text-blue-500">Instance object storage</a
					>, set by the superadmins in the instance settings UI.
				</Alert>
			{/if}
			{#if s3ResourceSettings}
				<div class="mt-5">
					<div class="w-full">
						<Tabs bind:selected={s3ResourceSettings.resourceType}>
							<Tab exact size="xs" value="s3">S3</Tab>
							<Tab size="xs" value="azure_blob">Azure Blob</Tab>
							<Tab exact size="xs" value="s3_aws_oidc">AWS OIDC</Tab>
							<Tab size="xs" value="azure_workload_identity">Azure Workload Identity</Tab>
						</Tabs>
					</div>
					<div class="w-full flex gap-1 mt-4">
						<ResourcePicker
							resourceType={s3ResourceSettings.resourceType}
							bind:value={s3ResourceSettings.resourcePath}
						/>
						<Button
							size="sm"
							variant="contained"
							color="dark"
							disabled={emptyString(s3ResourceSettings.resourcePath)}
							on:click={async () => {
								if ($workspaceStore) {
									s3FileViewer?.open?.(undefined)
								}
							}}>Browse content (save first)</Button
						>
					</div>
				</div>
				{#if s3ResourceSettings.resourceType == 's3'}
					<div class="flex flex-col mt-5 mb-1 gap-1">
						<Toggle
							disabled={emptyString(s3ResourceSettings.resourcePath)}
							bind:checked={s3ResourceSettings.publicResource}
							options={{
								right:
									'S3 resource details and content can be accessed by all users of this workspace',
								rightTooltip:
									'If set, all users of this workspace will have access the to entire content of the S3 bucket, as well as the resource details and the "open preview" button. This effectively by-pass the permissions set on the resource and makes it public to everyone.'
							}}
						/>
						{#if s3ResourceSettings.publicResource === true}
							<div class="pt-2" />

							<Alert type="warning" title="S3 bucket content and resource details are shared">
								S3 resource public access is ON, which means that the entire content of the S3
								bucket will be accessible to all the users of this workspace regardless of whether
								they have access the resource or not. Similarly, certain Windmill SDK endpoints can
								be used in scripts to access the resource details, including public and private
								keys.
							</Alert>
						{/if}
					</div>
				{:else}
					<div class="flex flex-col mt-5 mb-1 gap-1">
						<Toggle
							disabled={emptyString(s3ResourceSettings.resourcePath)}
							bind:checked={s3ResourceSettings.publicResource}
							options={{
								right: 'object storage content can be accessed by all users of this workspace',
								rightTooltip:
									'If set, all users of this workspace will have access the to entire content of the object storage.'
							}}
						/>
						{#if s3ResourceSettings.publicResource === true}
							<div class="pt-2" />
							<Alert type="warning" title="object content">
								object public access is ON, which means that the entire content of the object store
								will be accessible to all the users of this workspace regardless of whether they
								have access the resource or not.
							</Alert>
						{/if}
					</div>
				{/if}
				<div class="mt-6">
					<div class="flex mt-2 flex-col gap-y-4 max-w-3xl">
						{#each s3ResourceSettings.secondaryStorage ?? [] as secondaryStorage, idx}
							<div class="flex gap-1 items-center">
								<input
									class="max-w-[200px]"
									type="text"
									bind:value={secondaryStorage[0]}
									placeholder="Storage name"
								/>
								<select class="max-w-[125px]" bind:value={secondaryStorage[1].resourceType}>
									<option value="s3">S3</option>
									<option value="azure_blob">Azure Blob</option>
									<option value="s3_aws_oidc">AWS OIDC</option>
									<option value="azure_workload_identity">Azure Workload Identity</option>
								</select>
								<ResourcePicker
									resourceType={secondaryStorage[1].resourceType}
									bind:value={secondaryStorage[1].resourcePath}
								/>
								<Button
									size="sm"
									variant="contained"
									color="dark"
									disabled={emptyString(secondaryStorage[1].resourcePath)}
									on:click={async () => {
										if ($workspaceStore) {
											s3FileViewer?.open?.({ s3: '', storage: secondaryStorage[0] })
										}
									}}>Browse content (save first)</Button
								>
								<button
									transition:fade|local={{ duration: 100 }}
									class="rounded-full p-1 bg-surface-secondary duration-200 hover:bg-surface-hover ml-2"
									aria-label="Clear"
									on:click={() => {
										if (s3ResourceSettings.secondaryStorage) {
											s3ResourceSettings.secondaryStorage.splice(idx, 1)
											s3ResourceSettings.secondaryStorage = [...s3ResourceSettings.secondaryStorage]
										}
									}}
								>
									<X size={14} />
								</button>
							</div>
						{/each}
						<div class="flex gap-1">
							<Button
								size="xs"
								variant="border"
								on:click={() => {
									if (s3ResourceSettings.secondaryStorage === undefined) {
										s3ResourceSettings.secondaryStorage = []
									}
									s3ResourceSettings.secondaryStorage.push([
										`storage_${s3ResourceSettings.secondaryStorage.length + 1}`,
										{ resourcePath: '', resourceType: 's3', publicResource: false }
									])
									s3ResourceSettings.secondaryStorage = s3ResourceSettings.secondaryStorage
								}}><Plus size={14} />Add secondary storage</Button
							>
							<Tooltip>
								Secondary storage is a feature that allows you to read and write from storage that
								isn't your main storage by specifying it in the s3 object as "secondary_storage"
								with the name of it
							</Tooltip>
						</div>
					</div>
				</div>
				<div class="flex mt-5 mb-5 gap-1">
					<Button
						color="blue"
						disabled={emptyString(s3ResourceSettings.resourcePath)}
						on:click={() => {
							editWindmillLFSSettings()
							console.log('Saving S3 settings', s3ResourceSettings)
						}}>Save storage settings</Button
					>
				</div>
			{/if}
		{:else if tab == 'git_sync'}
			<div class="flex flex-col gap-4 my-8">
				<div class="flex flex-col gap-1">
					<div class="text-primary text-lg font-semibold">Git Sync</div>
					<Description link="https://www.windmill.dev/docs/advanced/git_sync">
						Connect the Windmill workspace to a Git repository to automatically commit and push
						scripts, flows, and apps to the repository on each deploy.
					</Description>
				</div>
			</div>
			{#if !$enterpriseLicense}
				<div class="mb-2" />

				<Alert type="warning" title="Syncing workspace to Git is an EE feature">
					Automatically saving scripts to a Git repository on each deploy is a Windmill EE feature.
				</Alert>
				<div class="mb-2" />
			{/if}
			{#if gitSyncSettings != undefined}
				<div class="flex mt-5 mb-5 gap-8">
					<Button
						color="blue"
						disabled={!$enterpriseLicense ||
							gitSyncSettings?.repositories?.some((elmt) =>
								emptyString(elmt.git_repo_resource_path)
							)}
						on:click={() => {
							editWindmillGitSyncSettings()
							console.log('Saving git sync settings', gitSyncSettings)
						}}>Save git sync settings {!$enterpriseLicense ? '(ee only)' : ''}</Button
					>

					<Button
						color="dark"
						target="_blank"
						endIcon={{ icon: ExternalLink }}
						href={`/runs?job_kinds=deploymentcallbacks&workspace=${$workspaceStore}`}
						>See sync jobs</Button
					>
				</div>

				<div class="flex flex-wrap gap-20">
					<div class="max-w-md w-full">
						{#if Array.isArray(gitSyncSettings?.include_path)}
							<h4 class="flex gap-2 mb-4"
								>Path filters<Tooltip>
									Only scripts, flows and apps with their path matching one of those filters will be
									synced to the Git repositories below. The filters allow '*'' and '**' characters,
									with '*'' matching any character allowed in paths until the next slash (/) and
									'**' matching anything including slashes.
									<br />By default everything in folders will be synced.
								</Tooltip></h4
							>
							{#each gitSyncSettings.include_path ?? [] as gitSyncRegexpPath, idx}
								<div class="flex mt-1 items-center">
									<input type="text" bind:value={gitSyncRegexpPath} id="arg-input-array" />
									<button
										transition:fade|local={{ duration: 100 }}
										class="rounded-full p-1 bg-surface-secondary duration-200 hover:bg-surface-hover ml-2"
										aria-label="Clear"
										on:click={() => {
											gitSyncSettings.include_path.splice(idx, 1)
											gitSyncSettings.include_path = [...gitSyncSettings.include_path]
										}}
									>
										<X size={14} />
									</button>
								</div>
							{/each}
						{/if}
						<div class="flex mt-2">
							<Button
								variant="border"
								color="light"
								size="xs"
								btnClasses="mt-1"
								on:click={() => {
									gitSyncSettings.include_path = [...gitSyncSettings.include_path, '']
								}}
								id="git-sync-add-path-filter"
								startIcon={{ icon: Plus }}
							>
								Add filter
							</Button>
						</div>
						<div class="pt-2" />
						<Alert type="info" title="Only new updates trigger git sync">
							Only new changes matching the filters will trigger a git sync. You still need to
							initalize the repo to the desired state first.
						</Alert>
					</div>

					<div class="max-w-md w-full">
						<h4 class="flex gap-2 mb-4"
							>Type filters<Tooltip>
								On top of the filter path above, you can include only certain type of object to be
								synced with the Git repository.
								<br />By default everything is synced.
							</Tooltip></h4
						>
						<div class="flex flex-col gap-2 mt-1">
							<Toggle
								bind:checked={gitSyncSettings.include_type.scripts}
								on:change={(_) => resetGitSyncRepositoryExclude('scripts')}
								options={{ right: 'Scripts' }}
							/>
							<Toggle
								bind:checked={gitSyncSettings.include_type.flows}
								on:change={(_) => resetGitSyncRepositoryExclude('flows')}
								options={{ right: 'Flows' }}
							/>
							<Toggle
								bind:checked={gitSyncSettings.include_type.apps}
								on:change={(_) => resetGitSyncRepositoryExclude('apps')}
								options={{ right: 'Apps' }}
							/>
							<Toggle
								bind:checked={gitSyncSettings.include_type.folders}
								on:change={(_) => resetGitSyncRepositoryExclude('folders')}
								options={{ right: 'Folders' }}
							/>
							<Toggle
								bind:checked={gitSyncSettings.include_type.resources}
								on:change={(_) => resetGitSyncRepositoryExclude('resources')}
								options={{ right: 'Resources' }}
							/>
							<div class="flex gap-3">
								<Toggle
									bind:checked={gitSyncSettings.include_type.variables}
									on:change={(ev) => {
										resetGitSyncRepositoryExclude('variables')
										resetGitSyncRepositoryExclude('secrets')
										if (!ev.detail) {
											gitSyncSettings.include_type.secrets = false
										}
									}}
									options={{ right: 'Variables ' }}
								/>
								<span>-</span>
								<Toggle
									disabled={!gitSyncSettings.include_type.variables}
									bind:checked={gitSyncSettings.include_type.secrets}
									on:change={(_) => resetGitSyncRepositoryExclude('secrets')}
									options={{ left: 'Include secrets' }}
								/>
							</div>
							<Toggle
								bind:checked={gitSyncSettings.include_type.schedules}
								on:change={(_) => resetGitSyncRepositoryExclude('schedules')}
								options={{ right: 'Schedules' }}
							/>
							<Toggle
								bind:checked={gitSyncSettings.include_type.resourceTypes}
								on:change={(_) => resetGitSyncRepositoryExclude('resourcetypes')}
								options={{ right: 'Resource Types' }}
							/>
							<Toggle
								bind:checked={gitSyncSettings.include_type.users}
								on:change={(_) => resetGitSyncRepositoryExclude('users')}
								options={{ right: 'Users' }}
							/>
							<Toggle
								bind:checked={gitSyncSettings.include_type.groups}
								on:change={(_) => resetGitSyncRepositoryExclude('groups')}
								options={{ right: 'Groups' }}
							/>
						</div>
					</div>
				</div>

				<h4 class="flex gap-2 mt-5 mb-5"
					>Repositories to sync<Tooltip>
						The changes will be deployed to all the repositories set below.
					</Tooltip></h4
				>
				{#if Array.isArray(gitSyncSettings.repositories)}
					{#each gitSyncSettings.repositories as gitSyncRepository, idx}
						<div class="flex mt-5 mb-1 gap-1 items-center text-xs">
							<h6>Repository #{idx + 1}</h6>
							<button
								transition:fade|local={{ duration: 100 }}
								class="rounded-full p-1 bg-surface-secondary duration-200 hover:bg-surface-hover ml-2"
								aria-label="Clear"
								on:click={() => {
									gitSyncSettings.repositories.splice(idx, 1)
									gitSyncSettings.repositories = [...gitSyncSettings.repositories]
								}}
							>
								<X size={14} />
							</button>
						</div>
						<div class="flex mt-5 mb-1 gap-1">
							{#key gitSyncRepository}
								<ResourcePicker
									resourceType="git_repository"
									initialValue={gitSyncRepository.git_repo_resource_path}
									on:change={(ev) => {
										gitSyncRepository.git_repo_resource_path = ev.detail
									}}
								/>
								<Button
									disabled={emptyString(gitSyncRepository.script_path)}
									btnClasses="w-32 text-center"
									color="dark"
									on:click={() => runGitSyncTestJob(idx)}
									size="xs">Test connection</Button
								>
							{/key}
						</div>

						<div class="flex mb-5 text-normal text-2xs gap-1">
							{#if gitSyncSettings.repositories.filter((settings) => settings.git_repo_resource_path === gitSyncRepository.git_repo_resource_path).length > 1}
								<span class="text-red-700">Using the same resource twice is not allowed.</span>
							{/if}
							{#if gitSyncTestJobs[idx].status !== undefined}
								{#if gitSyncTestJobs[idx].status === 'running'}
									<RotateCw size={14} />
								{:else if gitSyncTestJobs[idx].status === 'success'}
									<CheckCircle2 size={14} class="text-green-600" />
								{:else}
									<XCircle size={14} class="text-red-700" />
								{/if}
								Git sync resource checked via Windmill job
								<a
									target="_blank"
									href={`/run/${gitSyncTestJobs[idx].jobId}?workspace=${$workspaceStore}`}
								>
									{gitSyncTestJobs[idx].jobId}
								</a>WARNING: Only read permissions are verified.
							{/if}
						</div>

						<div class="flex flex-col mt-5 mb-1 gap-4">
							{#if gitSyncSettings && gitSyncRepository}
								{#if gitSyncRepository.script_path != latestGitSyncHubScript}
									<Alert type="warning" title="Script version mismatch">
										The git sync version for this repository is not latest. Current: <a
											target="_blank"
											href="https://hub.windmill.dev/scripts/windmill/6943/sync-script-to-git-repo-windmill/9014/versions"
											>{gitSyncRepository.script_path}</a
										>, latest:
										<a
											target="_blank"
											href="https://hub.windmill.dev/scripts/windmill/6943/sync-script-to-git-repo-windmill/9014/versions"
											>{latestGitSyncHubScript}</a
										>
										<div class="flex mt-2">
											<Button
												size="xs"
												color="dark"
												on:click={() => {
													gitSyncRepository.script_path = latestGitSyncHubScript
												}}>Update git sync script (require save git settings to be applied)</Button
											>
										</div>
									</Alert>
								{/if}
								<Toggle
									disabled={emptyString(gitSyncRepository.git_repo_resource_path)}
									bind:checked={gitSyncRepository.use_individual_branch}
									options={{
										right: 'Create one branch per deployed object',
										rightTooltip:
											"If set, Windmill will create a unique branch per object being pushed based on its path, prefixed with 'wm_deploy/'."
									}}
								/>

								<Toggle
									disabled={emptyString(gitSyncRepository.git_repo_resource_path) ||
										!gitSyncRepository.use_individual_branch}
									bind:checked={gitSyncRepository.group_by_folder}
									options={{
										right: 'Group deployed objects by folder',
										rightTooltip:
											'Instead of creating a branch per object, Windmill will create a branch per folder containing objects being deployed.'
									}}
								/>
							{/if}
						</div>

						<div class="flex flex-col mt-5 mb-1 gap-1">
							{#if gitSyncSettings && Object.keys(gitSyncSettings.include_type).some((k) => gitSyncSettings.include_type[k] === true)}
								<h6>Exclude specific types for this repository only</h6>
								{#if gitSyncSettings.include_type.scripts}
									<Toggle
										color="red"
										bind:checked={gitSyncRepository.exclude_types_override.scripts}
										options={{ right: 'Exclude scripts' }}
									/>
								{/if}
								{#if gitSyncSettings.include_type.flows}
									<Toggle
										color="red"
										bind:checked={gitSyncRepository.exclude_types_override.flows}
										options={{ right: 'Exclude flows' }}
									/>
								{/if}
								{#if gitSyncSettings.include_type.apps}
									<Toggle
										color="red"
										bind:checked={gitSyncRepository.exclude_types_override.apps}
										options={{ right: 'Exclude apps' }}
									/>
								{/if}
								{#if gitSyncSettings.include_type.folders}
									<Toggle
										color="red"
										bind:checked={gitSyncRepository.exclude_types_override.folders}
										options={{ right: 'Exclude folders' }}
									/>
								{/if}
								{#if gitSyncSettings.include_type.resources}
									<Toggle
										color="red"
										bind:checked={gitSyncRepository.exclude_types_override.resources}
										options={{ right: 'Exclude resources' }}
									/>
								{/if}
								{#if gitSyncSettings.include_type.variables}
									<div class="flex gap-3">
										<Toggle
											color="red"
											bind:checked={gitSyncRepository.exclude_types_override.variables}
											on:change={(ev) => {
												if (ev.detail && gitSyncSettings.include_type.secrets) {
													gitSyncRepository.exclude_types_override.secrets = true
												} else if (ev.detail) {
													gitSyncRepository.exclude_types_override.secrets = false
												}
											}}
											options={{ right: 'Exclude variables ' }}
										/>
										{#if gitSyncSettings.include_type.secrets}
											<span>-</span>
											<Toggle
												color="red"
												disabled={gitSyncRepository.exclude_types_override.variables}
												bind:checked={gitSyncRepository.exclude_types_override.secrets}
												options={{ left: 'Exclude secrets' }}
											/>
										{/if}
									</div>
								{/if}
								{#if gitSyncSettings.include_type.schedules}
									<Toggle
										color="red"
										bind:checked={gitSyncRepository.exclude_types_override.schedules}
										options={{ right: 'Exclude schedules' }}
									/>
								{/if}
								{#if gitSyncSettings.include_type.resourceTypes}
									<Toggle
										color="red"
										bind:checked={gitSyncRepository.exclude_types_override.resourceTypes}
										options={{ right: 'Exclude resource types' }}
									/>
								{/if}
							{/if}
						</div>
					{/each}
				{/if}

				<div class="flex mt-5 mb-5 gap-1">
					<Button
						color="none"
						variant="border"
						size="xs"
						btnClasses="mt-1"
						on:click={() => {
							gitSyncSettings.repositories = [
								...gitSyncSettings.repositories,
								{
									script_path: latestGitSyncHubScript,
									git_repo_resource_path: '',
									use_individual_branch: false,
									group_by_folder: false,
									exclude_types_override: {
										scripts: false,
										flows: false,
										apps: false,
										folders: false,
										resourceTypes: false,
										resources: false,
										variables: false,
										secrets: false,
										schedules: false,
										users: false,
										groups: false
									}
								}
							]
							gitSyncTestJobs = [
								...gitSyncTestJobs,
								{
									jobId: undefined,
									status: undefined
								}
							]
						}}
						id="git-sync-add-connection"
						startIcon={{ icon: Plus }}
					>
						Add connection
					</Button>
				</div>

				<div class="bg-surface-disabled p-4 rounded-md flex flex-col gap-1">
					<div class="text-primary font-md font-semibold"> Git repository initial setup </div>

					<div class="prose max-w-none text-2xs text-tertiary">
						Every time a script is deployed, only the updated script will be pushed to the remote
						Git repository.

						<br />

						For the git repo to be representative of the entire workspace, it is recommended to set
						it up using the Windmill CLI before turning this option on.

						<br /><br />

						Not familiar with Windmill CLI?
						<a href="https://www.windmill.dev/docs/advanced/cli" class="text-primary"
							>Check out the docs</a
						>

						<br /><br />

						Run the following commands from the git repo folder to push the initial workspace
						content to the remote:

						<br />

						<pre class="overflow-auto max-h-screen"
							><code
								>npm install -g windmill-cli
wmill workspace add  {$workspaceStore} {$workspaceStore} {`${$page.url.protocol}//${$page.url.hostname}/`}
wmill init
# adjust wmill.yaml file configuraton as needed
wmill sync pull
git add -A
git commit -m 'Initial commit'
git push</code
							></pre
						>
					</div>
				</div>
			{:else}
				<Loader2 class="animate-spin mt-4" size={20} />
			{/if}
		{:else if tab == 'default_app'}
			<div class="flex flex-col gap-4 my-8">
				<div class="flex flex-col gap-1">
					<div class="text-primary text-lg font-semibold">Workspace Default App</div>
					<Description>
						If configured, users who are operators in this workspace will be redirected to this app
						automatically when logging into this workspace.
					</Description>
					<Description link="https://www.windmill.dev/docs/apps/default_app">
						Make sure the default app is shared with all the operators of this workspace before
						turning this feature on.
					</Description>
				</div>
			</div>
			{#if !$enterpriseLicense}
				<Alert type="info" title="Windmill EE only feature">
					Default app can only be set on Windmill Enterprise Edition.
				</Alert>
			{/if}
			<Alert type="info" title="Default app must be accessible to all operators">
				Make sure the default app is shared with all the operators of this workspace before turning
				this feature on.
			</Alert>
			<div class="mt-5 flex gap-1">
				{#key workspaceDefaultAppPath}
					<ScriptPicker
						initialPath={workspaceDefaultAppPath}
						itemKind="app"
						on:select={(ev) => {
							editWorkspaceDefaultApp(ev?.detail?.path)
						}}
					/>
				{/key}
			</div>
		{:else if tab == 'encryption'}
			<div class="flex flex-col gap-4 my-8">
				<div class="flex flex-col gap-1">
					<div class="text-primary text-lg font-semibold">Workspace Secret Encryption</div>
					<Description>
						When updating the encryption key of a workspace, all secrets will be re-encrypted with
						the new key and the previous key will be replaced by the new one.
					</Description>
					<Description
						link="https://www.windmill.dev/docs/core_concepts/workspace_secret_encryption"
					>
						If you're manually updating the key to match another workspace key from another Windmill
						instance, make sure not to use the 'SECRET_SALT' environment variable or, if you're
						using it, make sure it the salt matches across both instances.
					</Description>
				</div>
			</div>
			<div class="mt-5 flex gap-1 mb-10">
				<Button
					color="blue"
					disabled={editedWorkspaceEncryptionKey === workspaceEncryptionKey ||
						!encryptionKeyRegex.test(editedWorkspaceEncryptionKey ?? '')}
					startIcon={{
						icon: workspaceReencryptionInProgress ? RotateCw : Save,
						classes: workspaceReencryptionInProgress ? 'animate-spin' : ''
					}}
					on:click={() => {
						setWorkspaceEncryptionKey()
					}}>Save & Re-encrypt workspace</Button
				>
			</div>
			<h6> Workspace encryption key </h6>
			<div class="flex gap-2 mt-1">
				<input
					class="justify-start"
					type="text"
					placeholder={'*'.repeat(64)}
					bind:value={editedWorkspaceEncryptionKey}
				/>
				<Button
					color="light"
					on:click={() => {
						loadWorkspaceEncryptionKey()
					}}>Load current key</Button
				>
			</div>
			{#if !emptyString(editedWorkspaceEncryptionKey) && !encryptionKeyRegex.test(editedWorkspaceEncryptionKey ?? '')}
				<div class="text-xs text-red-600">
					Key invalid - it should be 64 characters long and only contain letters and numbers.
				</div>
			{/if}
		{/if}
	{:else}
		<div class="bg-red-100 border-l-4 border-red-600 text-orange-700 p-4 m-4" role="alert">
			<p class="font-bold">Not an admin</p>
			<p>Workspace settings are only available for admin of workspaces</p>
		</div>
	{/if}
</CenteredPage>

<style>
</style><|MERGE_RESOLUTION|>--- conflicted
+++ resolved
@@ -3,11 +3,7 @@
 	import { page } from '$app/stores'
 	import { isCloudHosted } from '$lib/cloud'
 	import CenteredPage from '$lib/components/CenteredPage.svelte'
-<<<<<<< HEAD
-	import { Alert, Button, Tab, Tabs } from '$lib/components/common'
-=======
-	import { Alert, Badge, Button, Skeleton, Tab, Tabs } from '$lib/components/common'
->>>>>>> eabf4c96
+	import { Alert, Button, Skeleton, Tab, Tabs } from '$lib/components/common'
 
 	import DeployToSetting from '$lib/components/DeployToSetting.svelte'
 	import ErrorOrRecoveryHandler from '$lib/components/ErrorOrRecoveryHandler.svelte'
@@ -69,13 +65,10 @@
 	import ToggleButton from '$lib/components/common/toggleButton-v2/ToggleButton.svelte'
 	import { AI_DEFAULT_MODELS } from '$lib/components/copilot/lib'
 	import Description from '$lib/components/Description.svelte'
-<<<<<<< HEAD
 	import ConnectionSection from '$lib/components/ConnectionSection.svelte'
-=======
 	import MultiSelect from 'svelte-multiselect'
 	import Label from '$lib/components/Label.svelte'
 	import ArgEnum from '$lib/components/ArgEnum.svelte'
->>>>>>> eabf4c96
 
 	type GitSyncTypeMap = {
 		scripts: boolean
@@ -157,12 +150,9 @@
 	let editedWorkspaceEncryptionKey: string | undefined = undefined
 	let workspaceReencryptionInProgress: boolean = false
 	let encryptionKeyRegex = /^[a-zA-Z0-9]{64}$/
-<<<<<<< HEAD
 	let codeCompletionEnabled: boolean = false
 	let selected: AiProviderTypes = 'openai'
 	let slack_tabs: 'slack_commands' | 'teams_commands' = 'slack_commands'
-=======
->>>>>>> eabf4c96
 	let tab =
 		($page.url.searchParams.get('tab') as
 			| 'users'
