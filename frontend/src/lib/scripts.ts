--- conflicted
+++ resolved
@@ -143,13 +143,9 @@
 	['docker', 'Docker'],
 	['nu', 'Nu'],
 	['java', 'Java'],
-<<<<<<< HEAD
-	['ruby', 'Ruby']
-	// for related places search: ADD_NEW_LANG 
-=======
+	['ruby', 'Ruby'],
 	['duckdb', 'DuckDB']
 	// for related places search: ADD_NEW_LANG
->>>>>>> d47c078b
 ]
 export function processLangs(selected: string | undefined, langs: string[]): string[] {
 	if (selected === 'nativets') {
@@ -158,13 +154,8 @@
 		let ls = langs.filter((lang) => lang !== 'nativets')
 
 		//those languages are newer and may not be in the saved list
-<<<<<<< HEAD
-		let nl = ['bunnative', 'rust', 'ansible', 'csharp', 'nu', 'java', 'ruby']
-		// for related places search: ADD_NEW_LANG 
-=======
-		let nl = ['bunnative', 'rust', 'ansible', 'csharp', 'nu', 'java', 'duckdb']
+		let nl = ['bunnative', 'rust', 'ansible', 'csharp', 'nu', 'java', 'duckdb', 'ruby']
 		// for related places search: ADD_NEW_LANG
->>>>>>> d47c078b
 		nl.forEach((lang) => {
 			if (!ls.includes(lang)) {
 				ls.push(lang)
