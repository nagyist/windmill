import {
  ResourceService,
  VariableService,
  JobService,
  HelpersService,
  AppService,
  MetricsService,
  OidcService,
  UserService,
<<<<<<< HEAD
  TeamsService
=======
  TeamsService,
>>>>>>> 242a5654
} from "./index";
import { OpenAPI } from "./index";
// import type { DenoS3LightClientSettings } from "./index";
import { DenoS3LightClientSettings, type S3Object } from "./s3Types";

export {
  AdminService,
  AuditService,
  FlowService,
  GranularAclService,
  GroupService,
  JobService,
  ResourceService,
  VariableService,
  ScriptService,
  ScheduleService,
  SettingsService,
  UserService,
  WorkspaceService,
  TeamsService,
} from "./index";

export type Sql = string;
export type Email = string;
export type Base64 = string;
export type Resource<S extends string> = any;

export const SHARED_FOLDER = "/shared";

let mockedApi: MockedApi | undefined = undefined;

export function setClient(token?: string, baseUrl?: string) {
  if (baseUrl === undefined) {
    baseUrl =
      getEnv("BASE_INTERNAL_URL") ??
      getEnv("BASE_URL") ??
      "http://localhost:8000";
  }
  if (token === undefined) {
    token = getEnv("WM_TOKEN") ?? "no_token";
  }
  OpenAPI.WITH_CREDENTIALS = true;
  OpenAPI.TOKEN = token;
  OpenAPI.BASE = baseUrl + "/api";
}

const getEnv = (key: string) => {
  if (typeof window === "undefined") {
    // node
    return process?.env?.[key];
  }
  // browser
  return window?.process?.env?.[key];
};

/**
 * Create a client configuration from env variables
 * @returns client configuration
 */
export function getWorkspace(): string {
  return getEnv("WM_WORKSPACE") ?? "no_workspace";
}

/**
 * Get a resource value by path
 * @param path path of the resource,  default to internal state path
 * @param undefinedIfEmpty if the resource does not exist, return undefined instead of throwing an error
 * @returns resource value
 */
export async function getResource(
  path?: string,
  undefinedIfEmpty?: boolean
): Promise<any> {
  path = path ?? getStatePath();
  const mockedApi = await getMockedApi();
  if (mockedApi) {
    if (mockedApi.resources[path]) {
      return mockedApi.resources[path];
    } else {
      console.log(
        `MockedAPI present, but resource not found at ${path}, falling back to real API`
      );
    }
  }

  const workspace = getWorkspace();

  try {
    return await ResourceService.getResourceValueInterpolated({
      workspace,
      path,
    });
  } catch (e: any) {
    if (undefinedIfEmpty && e.status === 404) {
      return undefined;
    } else {
      throw Error(
        `Resource not found at ${path} or not visible to you: ${e.body}`
      );
    }
  }
}

/**
 * Get the true root job id
 * @param jobId job id to get the root job id from (default to current job)
 * @returns root job id
 */
export async function getRootJobId(jobId?: string): Promise<string> {
  const workspace = getWorkspace();
  jobId = jobId ?? getEnv("WM_JOB_ID");
  if (jobId === undefined) {
    throw Error("Job ID not set");
  }
  return await JobService.getRootJobId({ workspace, id: jobId });
}

export async function runScript(
  path: string | null = null,
  hash_: string | null = null,
  args: Record<string, any> | null = null,
  verbose: boolean = false
): Promise<any> {
  args = args || {};

  if (verbose) {
    console.info(`running \`${path}\` synchronously with args:`, args);
  }

  const jobId = await runScriptAsync(path, hash_, args);
  return await waitJob(jobId, verbose);
}

export async function runFlow(
  path: string | null = null,
  args: Record<string, any> | null = null,
  verbose: boolean = false
): Promise<any> {
  args = args || {};

  if (verbose) {
    console.info(`running \`${path}\` synchronously with args:`, args);
  }

  const jobId = await runFlowAsync(path, args, null, false);
  return await waitJob(jobId, verbose);
}

export async function waitJob(
  jobId: string,
  verbose: boolean = false
): Promise<any> {
  while (true) {
    // Implement your HTTP request logic here to get job result
    const resultRes = await getResultMaybe(jobId);

    const started = resultRes.started;
    const completed = resultRes.completed;
    const success = resultRes.success;

    if (!started && verbose) {
      console.info(`job ${jobId} has not started yet`);
    }

    if (completed) {
      const result = resultRes.result;
      if (success) {
        return result;
      } else {
        const error = result.error;
        throw new Error(
          `Job ${jobId} was not successful: ${JSON.stringify(error)}`
        );
      }
    }

    if (verbose) {
      console.info(`sleeping 0.5 seconds for jobId: ${jobId}`);
    }

    await new Promise((resolve) => setTimeout(resolve, 500));
  }
}

export async function getResult(jobId: string): Promise<any> {
  const workspace = getWorkspace();
  return await JobService.getCompletedJobResult({ workspace, id: jobId });
}

export async function getResultMaybe(jobId: string): Promise<any> {
  const workspace = getWorkspace();
  return await JobService.getCompletedJobResultMaybe({ workspace, id: jobId });
}
const STRIP_COMMENTS =
  /(\/\/.*$)|(\/\*[\s\S]*?\*\/)|(\s*=[^,\)]*(('(?:\\'|[^'\r\n])*')|("(?:\\"|[^"\r\n])*"))|(\s*=[^,\)]*))/gm;
const ARGUMENT_NAMES = /([^\s,]+)/g;
function getParamNames(func: Function): string[] {
  const fnStr = func.toString().replace(STRIP_COMMENTS, "");
  let result: string[] | null = fnStr
    .slice(fnStr.indexOf("(") + 1, fnStr.indexOf(")"))
    .match(ARGUMENT_NAMES);
  if (result === null) result = [];
  return result;
}

export function task<P, T>(f: (_: P) => T): (_: P) => Promise<T> {
  return async (...y) => {
    const args: Record<string, any> = {};
    const paramNames = getParamNames(f);
    y.forEach((x, i) => (args[paramNames[i]] = x));
    let req = await fetch(
      `${OpenAPI.BASE}/w/${getWorkspace()}/jobs/run/workflow_as_code/${getEnv(
        "WM_JOB_ID"
      )}/${f.name}`,
      {
        method: "POST",
        headers: {
          "Content-Type": "application/json",
          Authorization: `Bearer ${getEnv("WM_TOKEN")}`,
        },
        body: JSON.stringify({ args }),
      }
    );
    let jobId = await req.text();
    console.log(`Started task ${f.name} as job ${jobId}`);
    let r = await waitJob(jobId);
    console.log(`Task ${f.name} (${jobId}) completed`);
    return r;
  };
}

export async function runScriptAsync(
  path: string | null,
  hash_: string | null,
  args: Record<string, any> | null,
  scheduledInSeconds: number | null = null
): Promise<string> {
  // Create a script job and return its job id.
  if (path && hash_) {
    throw new Error("path and hash_ are mutually exclusive");
  }
  args = args || {};
  const params: Record<string, any> = {};

  if (scheduledInSeconds) {
    params["scheduled_in_secs"] = scheduledInSeconds;
  }

  let parentJobId = getEnv("WM_JOB_ID");
  if (parentJobId !== undefined) {
    params["parent_job"] = parentJobId;
  }

  let rootJobId = getEnv("WM_ROOT_FLOW_JOB_ID");
  if (rootJobId != undefined && rootJobId != "") {
    params["root_job"] = rootJobId;
  }

  let endpoint: string;
  if (path) {
    endpoint = `/w/${getWorkspace()}/jobs/run/p/${path}`;
  } else if (hash_) {
    endpoint = `/w/${getWorkspace()}/jobs/run/h/${hash_}`;
  } else {
    throw new Error("path or hash_ must be provided");
  }
  let url = new URL(OpenAPI.BASE + endpoint);
  url.search = new URLSearchParams(params).toString();

  return fetch(url, {
    method: "POST",
    headers: {
      "Content-Type": "application/json",
      Authorization: `Bearer ${OpenAPI.TOKEN}`,
    },
    body: JSON.stringify(args),
  }).then((res) => res.text());
}

export async function runFlowAsync(
  path: string | null,
  args: Record<string, any> | null,
  scheduledInSeconds: number | null = null,
  // can only be set to false if this the job will be fully await and not concurrent with any other job
  // as otherwise the child flow and its own child will store their state in the parent job which will
  // lead to incorrectness and failures
  doNotTrackInParent: boolean = true
): Promise<string> {
  // Create a script job and return its job id.

  args = args || {};
  const params: Record<string, any> = {};

  if (scheduledInSeconds) {
    params["scheduled_in_secs"] = scheduledInSeconds;
  }

  if (!doNotTrackInParent) {
    let parentJobId = getEnv("WM_JOB_ID");
    if (parentJobId !== undefined) {
      params["parent_job"] = parentJobId;
    }
    let rootJobId = getEnv("WM_ROOT_FLOW_JOB_ID");
    if (rootJobId != undefined && rootJobId != "") {
      params["root_job"] = rootJobId;
    }
  }

  let endpoint: string;
  if (path) {
    endpoint = `/w/${getWorkspace()}/jobs/run/f/${path}`;
  } else {
    throw new Error("path must be provided");
  }
  let url = new URL(OpenAPI.BASE + endpoint);
  url.search = new URLSearchParams(params).toString();

  return fetch(url, {
    method: "POST",
    headers: {
      "Content-Type": "application/json",
      Authorization: `Bearer ${OpenAPI.TOKEN}`,
    },
    body: JSON.stringify(args),
  }).then((res) => res.text());
}

/**
 * Resolve a resource value in case the default value was picked because the input payload was undefined
 * @param obj resource value or path of the resource under the format `$res:path`
 * @returns resource value
 */
export async function resolveDefaultResource(obj: any): Promise<any> {
  if (typeof obj === "string" && obj.startsWith("$res:")) {
    return await getResource(obj.substring(5), true);
  } else {
    return obj;
  }
}

export function getStatePath(): string {
  const state_path = getEnv("WM_STATE_PATH_NEW") ?? getEnv("WM_STATE_PATH");
  if (state_path === undefined) {
    throw Error("State path not set");
  }
  return state_path;
}

/**
 * Set a resource value by path
 * @param path path of the resource to set, default to state path
 * @param value new value of the resource to set
 * @param initializeToTypeIfNotExist if the resource does not exist, initialize it with this type
 */
export async function setResource(
  value: any,
  path?: string,
  initializeToTypeIfNotExist?: string
): Promise<void> {
  path = path ?? getStatePath();
  const mockedApi = await getMockedApi();
  if (mockedApi) {
    mockedApi.resources[path] = value;
    return;
  }
  const workspace = getWorkspace();
  if (await ResourceService.existsResource({ workspace, path })) {
    await ResourceService.updateResourceValue({
      workspace,
      path,
      requestBody: { value },
    });
  } else if (initializeToTypeIfNotExist) {
    await ResourceService.createResource({
      workspace,
      requestBody: { path, value, resource_type: initializeToTypeIfNotExist },
    });
  } else {
    throw Error(
      `Resource at path ${path} does not exist and no type was provided to initialize it`
    );
  }
}

/**
 * Set the state
 * @param state state to set
 * @deprecated use setState instead
 */
export async function setInternalState(state: any): Promise<void> {
  await setResource(state, undefined, "state");
}

/**
 * Set the state
 * @param state state to set
 */
export async function setState(state: any): Promise<void> {
  await setResource(state, undefined, "state");
}

/**
 * Set the progress
 * Progress cannot go back and limited to 0% to 99% range
 * @param percent Progress to set in %
 * @param jobId? Job to set progress for
 */
export async function setProgress(percent: number, jobId?: any): Promise<void> {
  const workspace = getWorkspace();
  let flowId = getEnv("WM_FLOW_JOB_ID");

  // If jobId specified we need to find if there is a parent/flow
  if (jobId) {
    const job = await JobService.getJob({
      id: jobId ?? "NO_JOB_ID",
      workspace,
      noLogs: true,
    });

    // Could be actual flowId or undefined
    flowId = job.parent_job;
  }

  await MetricsService.setJobProgress({
    id: jobId ?? getEnv("WM_JOB_ID") ?? "NO_JOB_ID",
    workspace,
    requestBody: {
      // In case user inputs float, it should be converted to int
      percent: Math.floor(percent),
      flow_job_id: flowId == "" ? undefined : flowId,
    },
  });
}

/**
 * Get the progress
 * @param jobId? Job to get progress from
 * @returns Optional clamped between 0 and 100 progress value
 */
export async function getProgress(jobId?: any): Promise<number | null> {
  // TODO: Delete or set to 100 completed job metrics
  return await MetricsService.getJobProgress({
    id: jobId ?? getEnv("WM_JOB_ID") ?? "NO_JOB_ID",
    workspace: getWorkspace(),
  });
}

/**
 * Set a flow user state 
 * @param key key of the state 
 * @param value value of the state

 */
export async function setFlowUserState(
  key: string,
  value: any,
  errorIfNotPossible?: boolean
): Promise<void> {
  if (value === undefined) {
    value = null;
  }
  const workspace = getWorkspace();
  try {
    await JobService.setFlowUserState({
      workspace,
      id: await getRootJobId(),
      key,
      requestBody: value,
    });
  } catch (e: any) {
    if (errorIfNotPossible) {
      throw Error(`Error setting flow user state at ${key}: ${e.body}`);
    } else {
      console.error(`Error setting flow user state at ${key}: ${e.body}`);
    }
  }
}

/**
 * Get a flow user state
 * @param path path of the variable

 */
export async function getFlowUserState(
  key: string,
  errorIfNotPossible?: boolean
): Promise<any> {
  const workspace = getWorkspace();
  try {
    return await JobService.getFlowUserState({
      workspace,
      id: await getRootJobId(),
      key,
    });
  } catch (e: any) {
    if (errorIfNotPossible) {
      throw Error(`Error setting flow user state at ${key}: ${e.body}`);
    } else {
      console.error(`Error setting flow user state at ${key}: ${e.body}`);
    }
  }
}

// /**
//  * Set the shared state
//  * @param state state to set
//  */
// export async function setSharedState(
//   state: any,
//   path = "state.json"
// ): Promise<void> {
//   await Deno.writeTextFile(SHARED_FOLDER + "/" + path, JSON.stringify(state));
// }

// /**
//  * Get the shared state
//  * @param state state to set
//  */
// export async function getSharedState(path = "state.json"): Promise<any> {
//   return JSON.parse(await Deno.readTextFile(SHARED_FOLDER + "/" + path));
// }

/**
 * Get the internal state
 * @deprecated use getState instead
 */
export async function getInternalState(): Promise<any> {
  return await getResource(getStatePath(), true);
}

/**
 * Get the state shared across executions
 */
export async function getState(): Promise<any> {
  return await getResource(getStatePath(), true);
}

/**
 * Get a variable by path
 * @param path path of the variable
 * @returns variable value
 */
export async function getVariable(path: string): Promise<string> {
  const mockedApi = await getMockedApi();
  if (mockedApi) {
    if (mockedApi.variables[path]) {
      return mockedApi.variables[path];
    } else {
      console.log(
        `MockedAPI present, but variable not found at ${path}, falling back to real API`
      );
    }
  }
  const workspace = getWorkspace();
  try {
    return await VariableService.getVariableValue({ workspace, path });
  } catch (e: any) {
    throw Error(
      `Variable not found at ${path} or not visible to you: ${e.body}`
    );
  }
}

/**
 * Set a variable by path, create if not exist
 * @param path path of the variable
 * @param value value of the variable
 * @param isSecretIfNotExist if the variable does not exist, create it as secret or not (default: false)
 * @param descriptionIfNotExist if the variable does not exist, create it with this description (default: "")
 */
export async function setVariable(
  path: string,
  value: string,
  isSecretIfNotExist?: boolean,
  descriptionIfNotExist?: string
): Promise<void> {
  const mockedApi = await getMockedApi();
  if (mockedApi) {
    mockedApi.variables[path] = value;
    return;
  }
  const workspace = getWorkspace();
  if (await VariableService.existsVariable({ workspace, path })) {
    await VariableService.updateVariable({
      workspace,
      path,
      requestBody: { value },
    });
  } else {
    await VariableService.createVariable({
      workspace,
      requestBody: {
        path,
        value,
        is_secret: isSecretIfNotExist ?? false,
        description: descriptionIfNotExist ?? "",
      },
    });
  }
}

export async function databaseUrlFromResource(path: string): Promise<string> {
  const resource = await getResource(path);
  return `postgresql://${resource.user}:${resource.password}@${resource.host}:${resource.port}/${resource.dbname}?sslmode=${resource.sslmode}`;
}

// TODO(gb): need to investigate more how Polars and DuckDB work in TS
// export async function polarsConnectionSettings(s3_resource_path: string | undefined): Promise<any> {
//   const workspace = getWorkspace();
//   return await HelpersService.polarsConnectionSettingsV2({
//     workspace: workspace,
// 		requestBody: {
// 			s3_resource_path: s3_resource_path
// 		}
//   });
// }

// export async function duckdbConnectionSettings(s3_resource_path: string | undefined): Promise<any> {
//   const workspace = getWorkspace();
//   return await HelpersService.duckdbConnectionSettingsV2({
//     workspace: workspace,
// 		requestBody: {
// 			s3_resource_path: s3_resource_path
// 		}
//   });
// }

export async function denoS3LightClientSettings(
  s3_resource_path: string | undefined
): Promise<DenoS3LightClientSettings> {
  const workspace = getWorkspace();
  const s3Resource = await HelpersService.s3ResourceInfo({
    workspace: workspace,
    requestBody: {
      s3_resource_path: s3_resource_path,
    },
  });
  let settings: DenoS3LightClientSettings = {
    ...s3Resource,
  };
  return settings;
}

/**
 * Load the content of a file stored in S3. If the s3ResourcePath is undefined, it will default to the workspace S3 resource.
 *
 * ```typescript
 * let fileContent = await wmill.loadS3FileContent(inputFile)
 * // if the file is a raw text file, it can be decoded and printed directly:
 * const text = new TextDecoder().decode(fileContentStream)
 * console.log(text);
 * ```
 */
export async function loadS3File(
  s3object: S3Object,
  s3ResourcePath: string | undefined = undefined
): Promise<Uint8Array | undefined> {
  const fileContentBlob = await loadS3FileStream(s3object, s3ResourcePath);
  if (fileContentBlob === undefined) {
    return undefined;
  }

  // we read the stream until completion and put the content in an Uint8Array
  const reader = fileContentBlob.stream().getReader();
  const chunks: Uint8Array[] = [];
  while (true) {
    const { value: chunk, done } = await reader.read();
    if (done) {
      break;
    }
    chunks.push(chunk);
  }
  let fileContentLength = 0;
  chunks.forEach((item) => {
    fileContentLength += item.length;
  });
  let fileContent = new Uint8Array(fileContentLength);
  let offset = 0;
  chunks.forEach((chunk) => {
    fileContent.set(chunk, offset);
    offset += chunk.length;
  });
  return fileContent;
}

/**
 * Load the content of a file stored in S3 as a stream. If the s3ResourcePath is undefined, it will default to the workspace S3 resource.
 *
 * ```typescript
 * let fileContentBlob = await wmill.loadS3FileStream(inputFile)
 * // if the content is plain text, the blob can be read directly:
 * console.log(await fileContentBlob.text());
 * ```
 */
export async function loadS3FileStream(
  s3object: S3Object,
  s3ResourcePath: string | undefined = undefined
): Promise<Blob | undefined> {
  let params: Record<string, string> = {};
  params["file_key"] = s3object.s3;
  if (s3ResourcePath !== undefined) {
    params["s3_resource_path"] = s3ResourcePath;
  }
  if (s3object.storage !== undefined) {
    params["storage"] = s3object.storage;
  }
  const queryParams = new URLSearchParams(params);

  // We use raw fetch here b/c OpenAPI generated client doesn't handle Blobs nicely
  const fileContentBlob = await fetch(
    `${
      OpenAPI.BASE
    }/w/${getWorkspace()}/job_helpers/download_s3_file?${queryParams}`,
    {
      method: "GET",
      headers: {
        Authorization: `Bearer ${OpenAPI.TOKEN}`,
      },
    }
  );
  return fileContentBlob.blob();
}

/**
 * Persist a file to the S3 bucket. If the s3ResourcePath is undefined, it will default to the workspace S3 resource.
 *
 * ```typescript
 * const s3object = await writeS3File(s3Object, "Hello Windmill!")
 * const fileContentAsUtf8Str = (await s3object.toArray()).toString('utf-8')
 * console.log(fileContentAsUtf8Str)
 * ```
 */
export async function writeS3File(
  s3object: S3Object | undefined,
  fileContent: string | Blob,
  s3ResourcePath: string | undefined = undefined,
  contentType: string | undefined = undefined,
  contentDisposition: string | undefined = undefined
): Promise<S3Object> {
  let fileContentBlob: Blob;
  if (typeof fileContent === "string") {
    fileContentBlob = new Blob([fileContent as string], {
      type: "text/plain",
    });
  } else {
    fileContentBlob = fileContent as Blob;
  }

  const response = await HelpersService.fileUpload({
    workspace: getWorkspace(),
    fileKey: s3object?.s3,
    fileExtension: undefined,
    s3ResourcePath: s3ResourcePath,
    requestBody: fileContentBlob,
    storage: s3object?.storage,
    contentType,
    contentDisposition,
  });
  return {
    s3: response.file_key,
  };
}

/**
 * Sign S3 objects to be used by anonymous users in public apps
 * @param s3objects s3 objects to sign
 * @returns signed s3 objects
 */
export async function signS3Objects(
  s3objects: S3Object[]
): Promise<S3Object[]> {
  const signedKeys = await AppService.signS3Objects({
    workspace: getWorkspace(),
    requestBody: {
      s3_objects: s3objects,
    },
  });
  return signedKeys;
}

/**
 * Sign S3 object to be used by anonymous users in public apps
 * @param s3object s3 object to sign
 * @returns signed s3 object
 */
export async function signS3Object(s3object: S3Object): Promise<S3Object> {
  const [signedObject] = await signS3Objects([s3object]);
  return signedObject;
}

/**
 * Get URLs needed for resuming a flow after this step
 * @param approver approver name
 * @returns approval page UI URL, resume and cancel API URLs for resuming the flow
 */
export async function getResumeUrls(approver?: string): Promise<{
  approvalPage: string;
  resume: string;
  cancel: string;
}> {
  const nonce = Math.floor(Math.random() * 4294967295);
  const workspace = getWorkspace();
  return await JobService.getResumeUrls({
    workspace,
    resumeId: nonce,
    approver,
    id: getEnv("WM_JOB_ID") ?? "NO_JOB_ID",
  });
}

/**
 * @deprecated use getResumeUrls instead
 */
export function getResumeEndpoints(approver?: string): Promise<{
  approvalPage: string;
  resume: string;
  cancel: string;
}> {
  return getResumeUrls(approver);
}

/**
 * Get an OIDC jwt token for auth to external services (e.g: Vault, AWS) (ee only)
 * @param audience audience of the token
 * @returns jwt token
 */
export async function getIdToken(audience: string): Promise<string> {
  const workspace = getWorkspace();
  return await OidcService.getOidcToken({
    workspace,
    audience,
  });
}

export function base64ToUint8Array(data: string): Uint8Array {
  return Uint8Array.from(atob(data), (c) => c.charCodeAt(0));
}

export function uint8ArrayToBase64(arrayBuffer: Uint8Array): string {
  let base64 = "";
  const encodings =
    "ABCDEFGHIJKLMNOPQRSTUVWXYZabcdefghijklmnopqrstuvwxyz0123456789+/";

  const bytes = new Uint8Array(arrayBuffer);
  const byteLength = bytes.byteLength;
  const byteRemainder = byteLength % 3;
  const mainLength = byteLength - byteRemainder;

  let a, b, c, d;
  let chunk;

  // Main loop deals with bytes in chunks of 3
  for (let i = 0; i < mainLength; i = i + 3) {
    // Combine the three bytes into a single integer
    chunk = (bytes[i] << 16) | (bytes[i + 1] << 8) | bytes[i + 2];

    // Use bitmasks to extract 6-bit segments from the triplet
    a = (chunk & 16515072) >> 18; // 16515072 = (2^6 - 1) << 18
    b = (chunk & 258048) >> 12; // 258048   = (2^6 - 1) << 12
    c = (chunk & 4032) >> 6; // 4032     = (2^6 - 1) << 6
    d = chunk & 63; // 63       = 2^6 - 1

    // Convert the raw binary segments to the appropriate ASCII encoding
    base64 += encodings[a] + encodings[b] + encodings[c] + encodings[d];
  }

  // Deal with the remaining bytes and padding
  if (byteRemainder == 1) {
    chunk = bytes[mainLength];

    a = (chunk & 252) >> 2; // 252 = (2^6 - 1) << 2

    // Set the 4 least significant bits to zero
    b = (chunk & 3) << 4; // 3   = 2^2 - 1

    base64 += encodings[a] + encodings[b] + "==";
  } else if (byteRemainder == 2) {
    chunk = (bytes[mainLength] << 8) | bytes[mainLength + 1];

    a = (chunk & 64512) >> 10; // 64512 = (2^6 - 1) << 10
    b = (chunk & 1008) >> 4; // 1008  = (2^6 - 1) << 4

    // Set the 2 least significant bits to zero
    c = (chunk & 15) << 2; // 15    = 2^4 - 1

    base64 += encodings[a] + encodings[b] + encodings[c] + "=";
  }

  return base64;
}

/**
 * Get email from workspace username
 * This method is particularly useful for apps that require the email address of the viewer.
 * Indeed, in the viewer context, WM_USERNAME is set to the username of the viewer but WM_EMAIL is set to the email of the creator of the app.
 * @param username
 * @returns email address
 */
export async function usernameToEmail(username: string): Promise<string> {
  const workspace = getWorkspace();
  return await UserService.usernameToEmail({ username, workspace });
}

interface SlackApprovalOptions {
  slackResourcePath: string;
  channelId: string;
  message?: string;
  approver?: string;
  defaultArgsJson?: Record<string, any>;
  dynamicEnumsJson?: Record<string, any>;
}

interface TeamsApprovalOptions {
  teamName: string;
  channelName: string;
  message?: string;
  approver?: string;
  defaultArgsJson?: Record<string, any>;
  dynamicEnumsJson?: Record<string, any>;
}

/**
 * Sends an interactive approval request via Slack, allowing optional customization of the message, approver, and form fields.
 *
 * **[Enterprise Edition Only]** To include form fields in the Slack approval request, go to **Advanced -> Suspend -> Form**
 * and define a form. Learn more at [Windmill Documentation](https://www.windmill.dev/docs/flows/flow_approval#form).
 *
 * @param {Object} options - The configuration options for the Slack approval request.
 * @param {string} options.slackResourcePath - The path to the Slack resource in Windmill.
 * @param {string} options.channelId - The Slack channel ID where the approval request will be sent.
 * @param {string} [options.message] - Optional custom message to include in the Slack approval request.
 * @param {string} [options.approver] - Optional user ID or name of the approver for the request.
 * @param {DefaultArgs} [options.defaultArgsJson] - Optional object defining or overriding the default arguments to a form field.
 * @param {Enums} [options.dynamicEnumsJson] - Optional object overriding the enum default values of an enum form field.
 *
 * @returns {Promise<void>} Resolves when the Slack approval request is successfully sent.
 *
 * @throws {Error} If the function is not called within a flow or flow preview.
 * @throws {Error} If the `JobService.getSlackApprovalPayload` call fails.
 *
 * **Usage Example:**
 * ```typescript
 * await requestInteractiveSlackApproval({
 *   slackResourcePath: "/u/alex/my_slack_resource",
 *   channelId: "admins-slack-channel",
 *   message: "Please approve this request",
 *   approver: "approver123",
 *   defaultArgsJson: { key1: "value1", key2: 42 },
 *   dynamicEnumsJson: { foo: ["choice1", "choice2"], bar: ["optionA", "optionB"] },
 * });
 * ```
 *
 * **Note:** This function requires execution within a Windmill flow or flow preview.
 */
export async function requestInteractiveSlackApproval({
  slackResourcePath,
  channelId,
  message,
  approver,
  defaultArgsJson,
  dynamicEnumsJson,
}: SlackApprovalOptions): Promise<void> {
  const workspace = getWorkspace();
  const flowJobId = getEnv("WM_FLOW_JOB_ID");

  if (!flowJobId) {
    throw new Error(
      "You can't use this function in a standalone script or flow step preview. Please use it in a flow or a flow preview."
    );
  }

  const flowStepId = getEnv("WM_FLOW_STEP_ID");
  if (!flowStepId) {
    throw new Error("This function can only be called as a flow step");
  }

  // Only include non-empty parameters
  const params: {
    approver?: string;
    message?: string;
    slackResourcePath: string;
    channelId: string;
    flowStepId: string;
    defaultArgsJson?: string;
    dynamicEnumsJson?: string;
  } = {
    slackResourcePath,
    channelId,
    flowStepId,
  };

  if (message) {
    params.message = message;
  }
  if (approver) {
    params.approver = approver;
  }

  if (defaultArgsJson) {
    params.defaultArgsJson = JSON.stringify(defaultArgsJson);
  }

  if (dynamicEnumsJson) {
    params.dynamicEnumsJson = JSON.stringify(dynamicEnumsJson);
  }

  await JobService.getSlackApprovalPayload({
    workspace,
    ...params,
    id: getEnv("WM_JOB_ID") ?? "NO_JOB_ID",
  });
}

/**
 * Sends an interactive approval request via Teams, allowing optional customization of the message, approver, and form fields.
 *
 * **[Enterprise Edition Only]** To include form fields in the Teams approval request, go to **Advanced -> Suspend -> Form**
 * and define a form. Learn more at [Windmill Documentation](https://www.windmill.dev/docs/flows/flow_approval#form).
 *
 * @param {Object} options - The configuration options for the Teams approval request.
 * @param {string} options.teamName - The Teams team name where the approval request will be sent.
 * @param {string} options.channelName - The Teams channel name where the approval request will be sent.
 * @param {string} [options.message] - Optional custom message to include in the Teams approval request.
 * @param {string} [options.approver] - Optional user ID or name of the approver for the request.
 * @param {DefaultArgs} [options.defaultArgsJson] - Optional object defining or overriding the default arguments to a form field.
 * @param {Enums} [options.dynamicEnumsJson] - Optional object overriding the enum default values of an enum form field.
 *
 * @returns {Promise<void>} Resolves when the Teams approval request is successfully sent.
 *
 * @throws {Error} If the function is not called within a flow or flow preview.
 * @throws {Error} If the `JobService.getTeamsApprovalPayload` call fails.
 *
 * **Usage Example:**
 * ```typescript
 * await requestInteractiveTeamsApproval({
 *   teamName: "admins-teams",
 *   channelName: "admins-teams-channel",
 *   message: "Please approve this request",
 *   approver: "approver123",
 *   defaultArgsJson: { key1: "value1", key2: 42 },
 *   dynamicEnumsJson: { foo: ["choice1", "choice2"], bar: ["optionA", "optionB"] },
 * });
 * ```
 *
 * **Note:** This function requires execution within a Windmill flow or flow preview.
 */
export async function requestInteractiveTeamsApproval({
  teamName,
  channelName,
  message,
  approver,
  defaultArgsJson,
  dynamicEnumsJson,
}: TeamsApprovalOptions): Promise<void> {
  const workspace = getWorkspace();
  const flowJobId = getEnv("WM_FLOW_JOB_ID");

  if (!flowJobId) {
    throw new Error(
      "You can't use this function in a standalone script or flow step preview. Please use it in a flow or a flow preview."
    );
  }

  const flowStepId = getEnv("WM_FLOW_STEP_ID");
  if (!flowStepId) {
    throw new Error("This function can only be called as a flow step");
  }

  // Only include non-empty parameters
  const params: {
    approver?: string;
    message?: string;
    teamName: string;
    channelName: string;
    flowStepId: string;
    defaultArgsJson?: string;
    dynamicEnumsJson?: string;
  } = {
    teamName,
    channelName,
    flowStepId,
  };

  if (message) {
    params.message = message;
  }
  if (approver) {
    params.approver = approver;
  }

  if (defaultArgsJson) {
    params.defaultArgsJson = JSON.stringify(defaultArgsJson);
  }

  if (dynamicEnumsJson) {
    params.dynamicEnumsJson = JSON.stringify(dynamicEnumsJson);
  }

  await JobService.getTeamsApprovalPayload({
    workspace,
    ...params,
    id: getEnv("WM_JOB_ID") ?? "NO_JOB_ID",
  });
}

async function getMockedApi(): Promise<MockedApi | undefined> {
  if (mockedApi) {
    return mockedApi;
  }

  const mockedPath = getEnv("WM_MOCKED_API_FILE");

  if (mockedPath) {
    console.info("Using mocked API from", mockedPath);
  } else {
    return undefined;
  }

  try {
    const fs = await import("node:fs/promises");
    const file = await fs.readFile(mockedPath, "utf-8");
    try {
      mockedApi = JSON.parse(file) as MockedApi;
      if (!mockedApi.variables) {
        mockedApi.variables = {};
      }
      if (!mockedApi.resources) {
        mockedApi.resources = {};
      }
      return mockedApi;
    } catch {
      console.warn("Error parsing mocked API file at path", mockedPath);
    }
  } catch {
    console.warn("Error reading mocked API file at path", mockedPath);
  }
  if (!mockedApi) {
    console.warn(
      "No mocked API file path provided at env variable WM_MOCKED_API_FILE. Using empty mocked API."
    );
    mockedApi = {
      variables: {},
      resources: {},
    };
    return mockedApi;
  }
}

interface MockedApi {
  variables: Record<string, string>;
  resources: Record<string, any>;
}<|MERGE_RESOLUTION|>--- conflicted
+++ resolved
@@ -7,11 +7,7 @@
   MetricsService,
   OidcService,
   UserService,
-<<<<<<< HEAD
-  TeamsService
-=======
   TeamsService,
->>>>>>> 242a5654
 } from "./index";
 import { OpenAPI } from "./index";
 // import type { DenoS3LightClientSettings } from "./index";
@@ -460,8 +456,8 @@
 }
 
 /**
- * Set a flow user state 
- * @param key key of the state 
+ * Set a flow user state
+ * @param key key of the state
  * @param value value of the state
 
  */
